const int HYUNDAI_MAX_STEER = 384;             // like stock
const int HYUNDAI_MAX_RT_DELTA = 112;          // max delta torque allowed for real time checks
const uint32_t HYUNDAI_RT_INTERVAL = 250000;   // 250ms between real time checks
const int HYUNDAI_MAX_RATE_UP = 3;
const int HYUNDAI_MAX_RATE_DOWN = 7;
const int HYUNDAI_DRIVER_TORQUE_ALLOWANCE = 50;
const int HYUNDAI_DRIVER_TORQUE_FACTOR = 2;
const int HYUNDAI_STANDSTILL_THRSLD = 30;  // ~1kph
const CanMsg HYUNDAI_TX_MSGS[] = {
  {832, 0, 8},  // LKAS11 Bus 0
  {1265, 0, 4}, // CLU11 Bus 0
  {1157, 0, 4}, // LFAHDA_MFC Bus 0
  // {1056, 0, 8}, //   SCC11,  Bus 0
  // {1057, 0, 8}, //   SCC12,  Bus 0
  // {1290, 0, 8}, //   SCC13,  Bus 0
  // {905, 0, 8},  //   SCC14,  Bus 0
  // {1186, 0, 8}  //   4a2SCC, Bus 0
 };

AddrCheckStruct hyundai_rx_checks[] = {
  {.msg = {{608, 0, 8, .check_checksum = true, .max_counter = 3U, .expected_timestep = 10000U},
           {881, 0, 8, .expected_timestep = 10000U}, { 0 }}},
  {.msg = {{902, 0, 8, .check_checksum = true, .max_counter = 15U, .expected_timestep = 10000U}, { 0 }, { 0 }}},
  {.msg = {{916, 0, 8, .check_checksum = true, .max_counter = 7U, .expected_timestep = 10000U}, { 0 }, { 0 }}},
  {.msg = {{1057, 0, 8, .check_checksum = true, .max_counter = 15U, .expected_timestep = 20000U}, { 0 }, { 0 }}},
};
const int HYUNDAI_RX_CHECK_LEN = sizeof(hyundai_rx_checks) / sizeof(hyundai_rx_checks[0]);

// older hyundai models have less checks due to missing counters and checksums
AddrCheckStruct hyundai_legacy_rx_checks[] = {
  {.msg = {{608, 0, 8, .check_checksum = true, .max_counter = 3U, .expected_timestep = 10000U},
           {881, 0, 8, .expected_timestep = 10000U}, { 0 }}},
  {.msg = {{902, 0, 8, .expected_timestep = 10000U}, { 0 }, { 0 }}},
  {.msg = {{916, 0, 8, .expected_timestep = 10000U}, { 0 }, { 0 }}},
  {.msg = {{1057, 0, 8, .check_checksum = true, .max_counter = 15U, .expected_timestep = 20000U}, { 0 }, { 0 }}},
};
const int HYUNDAI_LEGACY_RX_CHECK_LEN = sizeof(hyundai_legacy_rx_checks) / sizeof(hyundai_legacy_rx_checks[0]);

const int HYUNDAI_PARAM_EV_GAS = 1;
const int HYUNDAI_PARAM_HYBRID_GAS = 2;

bool hyundai_legacy = false;
bool hyundai_ev_gas_signal = false;
bool hyundai_hybrid_gas_signal = false;

static uint8_t hyundai_get_counter(CAN_FIFOMailBox_TypeDef *to_push) {
  int addr = GET_ADDR(to_push);

  uint8_t cnt;
  if (addr == 608) {
    cnt = (GET_BYTE(to_push, 7) >> 4) & 0x3;
  } else if (addr == 902) {
    cnt = ((GET_BYTE(to_push, 3) >> 6) << 2) | (GET_BYTE(to_push, 1) >> 6);
  } else if (addr == 916) {
    cnt = (GET_BYTE(to_push, 1) >> 5) & 0x7;
  } else if (addr == 1057) {
    cnt = GET_BYTE(to_push, 7) & 0xF;
  } else {
    cnt = 0;
  }
  return cnt;
}

static uint8_t hyundai_get_checksum(CAN_FIFOMailBox_TypeDef *to_push) {
  int addr = GET_ADDR(to_push);

  uint8_t chksum;
  if (addr == 608) {
    chksum = GET_BYTE(to_push, 7) & 0xF;
  } else if (addr == 902) {
    chksum = ((GET_BYTE(to_push, 7) >> 6) << 2) | (GET_BYTE(to_push, 5) >> 6);
  } else if (addr == 916) {
    chksum = GET_BYTE(to_push, 6) & 0xF;
  } else if (addr == 1057) {
    chksum = GET_BYTE(to_push, 7) >> 4;
  } else {
    chksum = 0;
  }
  return chksum;
}

static uint8_t hyundai_compute_checksum(CAN_FIFOMailBox_TypeDef *to_push) {
  int addr = GET_ADDR(to_push);

  uint8_t chksum = 0;
  if (addr == 902) {
    // count the bits
    for (int i = 0; i < 8; i++) {
      uint8_t b = GET_BYTE(to_push, i);
      for (int j = 0; j < 8; j++) {
        uint8_t bit = 0;
        // exclude checksum and counter
        if (((i != 1) || (j < 6)) && ((i != 3) || (j < 6)) && ((i != 5) || (j < 6)) && ((i != 7) || (j < 6))) {
          bit = (b >> (uint8_t)j) & 1U;
        }
        chksum += bit;
      }
    }
    chksum = (chksum ^ 9U) & 15U;
  } else {
    // sum of nibbles
    for (int i = 0; i < 8; i++) {
      if ((addr == 916) && (i == 7)) {
        continue; // exclude
      }
      uint8_t b = GET_BYTE(to_push, i);
      if (((addr == 608) && (i == 7)) || ((addr == 916) && (i == 6)) || ((addr == 1057) && (i == 7))) {
        b &= (addr == 1057) ? 0x0FU : 0xF0U; // remove checksum
      }
      chksum += (b % 16U) + (b / 16U);
    }
    chksum = (16U - (chksum %  16U)) % 16U;
  }

  return chksum;
}

static int hyundai_rx_hook(CAN_FIFOMailBox_TypeDef *to_push) {

  bool valid;
  if (hyundai_legacy) {
    valid = addr_safety_check(to_push, hyundai_legacy_rx_checks, HYUNDAI_LEGACY_RX_CHECK_LEN,
                              hyundai_get_checksum, hyundai_compute_checksum,
                              hyundai_get_counter);

  } else {
    valid = addr_safety_check(to_push, hyundai_rx_checks, HYUNDAI_RX_CHECK_LEN,
                              hyundai_get_checksum, hyundai_compute_checksum,
                              hyundai_get_counter);
  }

  if (valid && (GET_BUS(to_push) == 0)) {
    int addr = GET_ADDR(to_push);

    if (addr == 593) {
      int torque_driver_new = ((GET_BYTES_04(to_push) & 0x7ff) * 0.79) - 808; // scale down new driver torque signal to match previous one
      // update array of samples
      update_sample(&torque_driver, torque_driver_new);
    }

    if (addr == 913) {
      bool lfa_pressed = (GET_BYTES_04(to_push) >> 4) & 0x1; // LFA on signal
      if (lfa_pressed && !lfa_pressed_prev)
      {
        controls_allowed = 1;
      }
      lfa_pressed_prev = lfa_pressed;
    }

    // enter controls on rising edge of ACC, exit controls on ACC off
    if (addr == 1057) {
      // 2 bits: 13-14
      int cruise_engaged = (GET_BYTES_04(to_push) >> 13) & 0x3;
      if (cruise_engaged && !cruise_engaged_prev) {
        controls_allowed = 1;
      }
      cruise_engaged_prev = cruise_engaged;
    }

<<<<<<< HEAD
    if (addr == 913) {
      // 2 bits: 13-14
      bool lfa_pressed = (GET_BYTES_04(to_push) >> 4) & 0x1; // LFA on signal
      if (lfa_pressed_prev != lfa_pressed)
=======
    if (addr == 1056) {
      bool acc_main_on = GET_BYTES_04(to_push) & 0x1; // ACC main_on signal
      if (acc_main_on && !acc_main_on_prev)
      {
        controls_allowed = 1;
      }
      acc_main_on_prev = acc_main_on;
    }

    if (addr == 1056) {
      // 2 bits: 13-14
      bool acc_main_on = GET_BYTES_04(to_push) & 0x1; // ACC main_on signal
      if (acc_main_on_prev != acc_main_on)
>>>>>>> 6fd25068
      {
        disengageFromBrakes = false;
        controls_allowed = 0;
      }
<<<<<<< HEAD
      lfa_pressed_prev = lfa_pressed;
    }

/*
    if (addr == 1056) {
      bool acc_main_on = GET_BYTES_04(to_push) & 0x1; // ACC main_on signal
      if (acc_main_on && !acc_main_on_prev)
      {
        controls_allowed = 1;
      }
      acc_main_on_prev = acc_main_on;
    }

    if (addr == 1056) {
      // 2 bits: 13-14
      bool acc_main_on = GET_BYTES_04(to_push) & 0x1; // ACC main_on signal
      if (acc_main_on_prev != acc_main_on)
      {
        disengageFromBrakes = false;
        controls_allowed = 0;
      }
=======
>>>>>>> 6fd25068
      acc_main_on_prev = acc_main_on;
    }
*/

    // read gas pressed signal
    if ((addr == 881) && hyundai_ev_gas_signal) {
      gas_pressed = (((GET_BYTE(to_push, 4) & 0x7F) << 1) | GET_BYTE(to_push, 3) >> 7) != 0;
    } else if ((addr == 881) && hyundai_hybrid_gas_signal) {
      gas_pressed = GET_BYTE(to_push, 7) != 0;
    } else if (addr == 608) {  // ICE
      gas_pressed = (GET_BYTE(to_push, 7) >> 6) != 0;
    } else {
    }

    // sample wheel speed, averaging opposite corners
    if (addr == 902) {
      int hyundai_speed = GET_BYTES_04(to_push) & 0x3FFF;  // FL
      hyundai_speed += (GET_BYTES_48(to_push) >> 16) & 0x3FFF;  // RL
      hyundai_speed /= 2;
      vehicle_moving = hyundai_speed > HYUNDAI_STANDSTILL_THRSLD;
    }

    if (addr == 916) {
      brake_pressed = (GET_BYTE(to_push, 6) >> 7) != 0;
    }

    generic_rx_checks((addr == 832));
  }
  return valid;
}

static int hyundai_tx_hook(CAN_FIFOMailBox_TypeDef *to_send) {

  int tx = 1;
  int addr = GET_ADDR(to_send);

  if (!msg_allowed(to_send, HYUNDAI_TX_MSGS, sizeof(HYUNDAI_TX_MSGS)/sizeof(HYUNDAI_TX_MSGS[0]))) {
    tx = 0;
  }

  if (relay_malfunction) {
    tx = 0;
  }

  // LKA STEER: safety check
  if (addr == 832) {
    int desired_torque = ((GET_BYTES_04(to_send) >> 16) & 0x7ff) - 1024;
    uint32_t ts = microsecond_timer_get();
    bool violation = 0;

    if (controls_allowed) {

      // *** global torque limit check ***
      violation |= max_limit_check(desired_torque, HYUNDAI_MAX_STEER, -HYUNDAI_MAX_STEER);

      // *** torque rate limit check ***
      violation |= driver_limit_check(desired_torque, desired_torque_last, &torque_driver,
        HYUNDAI_MAX_STEER, HYUNDAI_MAX_RATE_UP, HYUNDAI_MAX_RATE_DOWN,
        HYUNDAI_DRIVER_TORQUE_ALLOWANCE, HYUNDAI_DRIVER_TORQUE_FACTOR);

      // used next time
      desired_torque_last = desired_torque;

      // *** torque real time rate limit check ***
      violation |= rt_rate_limit_check(desired_torque, rt_torque_last, HYUNDAI_MAX_RT_DELTA);

      // every RT_INTERVAL set the new limits
      uint32_t ts_elapsed = get_ts_elapsed(ts, ts_last);
      if (ts_elapsed > HYUNDAI_RT_INTERVAL) {
        rt_torque_last = desired_torque;
        ts_last = ts;
      }
    }

    // no torque if controls is not allowed
    if (!controls_allowed && (desired_torque != 0)) {
      violation = 1;
    }

    // reset to 0 if either controls is not allowed or there's a violation
    if (violation || !controls_allowed) {
      desired_torque_last = 0;
      rt_torque_last = 0;
      ts_last = ts;
    }

    if (violation) {
      tx = 0;
    }
  }

  // FORCE CANCEL: safety check only relevant when spamming the cancel button.
  // ensuring that only the cancel button press is sent (VAL 4) when controls are off.
  // This avoids unintended engagements while still allowing resume spam
  if ((addr == 1265) && !controls_allowed) {
    if ((GET_BYTES_04(to_send) & 0x7) != 4) {
      tx = 0;
    }
  }

  // 1 allows the message through
  return tx;
}

static int hyundai_fwd_hook(int bus_num, CAN_FIFOMailBox_TypeDef *to_fwd) {

  int bus_fwd = -1;
  int addr = GET_ADDR(to_fwd);
  // forward cam to ccan and viceversa, except lkas cmd
  if (!relay_malfunction) {
    if (bus_num == 0) {
      bus_fwd = 2;
    }
    if ((bus_num == 2) && (addr != 832) && (addr != 1157)) {
      bus_fwd = 0;
    }
  }
  return bus_fwd;
}

static void hyundai_init(int16_t param) {
  disengageFromBrakes = false;
  controls_allowed = false;
  relay_malfunction_reset();

  hyundai_legacy = false;
  hyundai_ev_gas_signal = GET_FLAG(param, HYUNDAI_PARAM_EV_GAS);
  hyundai_hybrid_gas_signal = !hyundai_ev_gas_signal && GET_FLAG(param, HYUNDAI_PARAM_HYBRID_GAS);
}

static void hyundai_legacy_init(int16_t param) {
  controls_allowed = false;
  relay_malfunction_reset();

  hyundai_legacy = true;
  hyundai_ev_gas_signal = GET_FLAG(param, HYUNDAI_PARAM_EV_GAS);
  hyundai_hybrid_gas_signal = !hyundai_ev_gas_signal && GET_FLAG(param, HYUNDAI_PARAM_HYBRID_GAS);
}

const safety_hooks hyundai_hooks = {
  .init = hyundai_init,
  .rx = hyundai_rx_hook,
  .tx = hyundai_tx_hook,
  .tx_lin = nooutput_tx_lin_hook,
  .fwd = hyundai_fwd_hook,
  .addr_check = hyundai_rx_checks,
  .addr_check_len = sizeof(hyundai_rx_checks) / sizeof(hyundai_rx_checks[0]),
};

const safety_hooks hyundai_legacy_hooks = {
  .init = hyundai_legacy_init,
  .rx = hyundai_rx_hook,
  .tx = hyundai_tx_hook,
  .tx_lin = nooutput_tx_lin_hook,
  .fwd = hyundai_fwd_hook,
  .addr_check = hyundai_legacy_rx_checks,
  .addr_check_len = sizeof(hyundai_legacy_rx_checks) / sizeof(hyundai_legacy_rx_checks[0]),
};<|MERGE_RESOLUTION|>--- conflicted
+++ resolved
@@ -157,35 +157,6 @@
       cruise_engaged_prev = cruise_engaged;
     }
 
-<<<<<<< HEAD
-    if (addr == 913) {
-      // 2 bits: 13-14
-      bool lfa_pressed = (GET_BYTES_04(to_push) >> 4) & 0x1; // LFA on signal
-      if (lfa_pressed_prev != lfa_pressed)
-=======
-    if (addr == 1056) {
-      bool acc_main_on = GET_BYTES_04(to_push) & 0x1; // ACC main_on signal
-      if (acc_main_on && !acc_main_on_prev)
-      {
-        controls_allowed = 1;
-      }
-      acc_main_on_prev = acc_main_on;
-    }
-
-    if (addr == 1056) {
-      // 2 bits: 13-14
-      bool acc_main_on = GET_BYTES_04(to_push) & 0x1; // ACC main_on signal
-      if (acc_main_on_prev != acc_main_on)
->>>>>>> 6fd25068
-      {
-        disengageFromBrakes = false;
-        controls_allowed = 0;
-      }
-<<<<<<< HEAD
-      lfa_pressed_prev = lfa_pressed;
-    }
-
-/*
     if (addr == 1056) {
       bool acc_main_on = GET_BYTES_04(to_push) & 0x1; // ACC main_on signal
       if (acc_main_on && !acc_main_on_prev)
@@ -203,11 +174,8 @@
         disengageFromBrakes = false;
         controls_allowed = 0;
       }
-=======
->>>>>>> 6fd25068
       acc_main_on_prev = acc_main_on;
     }
-*/
 
     // read gas pressed signal
     if ((addr == 881) && hyundai_ev_gas_signal) {
