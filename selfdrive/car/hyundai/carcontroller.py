--- conflicted
+++ resolved
@@ -38,10 +38,7 @@
     self.packer = CANPacker(dbc_name)
 
     self.signal_last = 0.
-<<<<<<< HEAD
-=======
     self.disengage_blink = 0.
->>>>>>> 6fd25068
     self.apply_steer_last = 0
     self.car_fingerprint = CP.carFingerprint
     self.steer_rate_limited = False
