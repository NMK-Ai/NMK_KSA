# ruff: noqa: E501
import re
from dataclasses import dataclass
from enum import Enum, IntFlag
from typing import Dict, List, Optional, Set, Tuple, Union

from cereal import car
from panda.python import uds
from openpilot.common.conversions import Conversions as CV
from openpilot.selfdrive.car import dbc_dict
from openpilot.selfdrive.car.docs_definitions import CarFootnote, CarHarness, CarInfo, CarParts, Column
from openpilot.selfdrive.car.fw_query_definitions import FwQueryConfig, Request, p16

Ecu = car.CarParams.Ecu


class CarControllerParams:
  ACCEL_MIN = -3.5 # m/s
  ACCEL_MAX = 2.0 # m/s

  def __init__(self, CP):
    self.STEER_DELTA_UP = 3
    self.STEER_DELTA_DOWN = 7
    self.STEER_DRIVER_ALLOWANCE = 50
    self.STEER_DRIVER_MULTIPLIER = 2
    self.STEER_DRIVER_FACTOR = 1
    self.STEER_THRESHOLD = 150
    self.STEER_STEP = 1  # 100 Hz

    if CP.carFingerprint in CANFD_CAR:
      self.STEER_MAX = 270
      self.STEER_DRIVER_ALLOWANCE = 250
      self.STEER_DRIVER_MULTIPLIER = 2
      self.STEER_THRESHOLD = 250
      self.STEER_DELTA_UP = 2
      self.STEER_DELTA_DOWN = 3

    # To determine the limit for your car, find the maximum value that the stock LKAS will request.
    # If the max stock LKAS request is <384, add your car to this list.
    elif CP.carFingerprint in (CAR.GENESIS_G80, CAR.GENESIS_G90, CAR.ELANTRA, CAR.IONIQ,
                               CAR.IONIQ_EV_LTD, CAR.SANTA_FE_PHEV_2022, CAR.SONATA_LF, CAR.KIA_FORTE, CAR.KIA_NIRO_PHEV,
                               CAR.KIA_OPTIMA_H, CAR.KIA_SORENTO):
      self.STEER_MAX = 255

    # these cars have significantly more torque than most HKG; limit to 70% of max
    elif CP.flags & HyundaiFlags.ALT_LIMITS:
      self.STEER_MAX = 270
      self.STEER_DELTA_UP = 2
      self.STEER_DELTA_DOWN = 3

    # Default for most HKG
    else:
      self.STEER_MAX = 384


class HyundaiFlags(IntFlag):
  CANFD_HDA2 = 1
  CANFD_ALT_BUTTONS = 2
  CANFD_ALT_GEARS = 4
  CANFD_CAMERA_SCC = 8

  ALT_LIMITS = 16
  ENABLE_BLINKERS = 32
  CANFD_ALT_GEARS_2 = 64
  SEND_LFA = 128
  USE_FCA = 256
  CANFD_HDA2_ALT_STEERING = 512


class CAR:
  # Hyundai
  ELANTRA = "HYUNDAI ELANTRA 2017"
  ELANTRA_2021 = "HYUNDAI ELANTRA 2021"
  ELANTRA_HEV_2021 = "HYUNDAI ELANTRA HYBRID 2021"
  HYUNDAI_GENESIS = "HYUNDAI GENESIS 2015-2016"
  IONIQ = "HYUNDAI IONIQ HYBRID 2017-2019"
  IONIQ_HEV_2022 = "HYUNDAI IONIQ HYBRID 2020-2022"
  IONIQ_EV_LTD = "HYUNDAI IONIQ ELECTRIC LIMITED 2019"
  IONIQ_EV_2020 = "HYUNDAI IONIQ ELECTRIC 2020"
  IONIQ_PHEV_2019 = "HYUNDAI IONIQ PLUG-IN HYBRID 2019"
  IONIQ_PHEV = "HYUNDAI IONIQ PHEV 2020"
  KONA = "HYUNDAI KONA 2020"
  KONA_EV = "HYUNDAI KONA ELECTRIC 2019"
  KONA_EV_2022 = "HYUNDAI KONA ELECTRIC 2022"
  KONA_EV_2ND_GEN = "HYUNDAI KONA 2ND GEN"
  KONA_HEV = "HYUNDAI KONA HYBRID 2020"
  SANTA_FE = "HYUNDAI SANTA FE 2019"
  SANTA_FE_2022 = "HYUNDAI SANTA FE 2022"
  SANTA_FE_HEV_2022 = "HYUNDAI SANTA FE HYBRID 2022"
  SANTA_FE_PHEV_2022 = "HYUNDAI SANTA FE PlUG-IN HYBRID 2022"
  SONATA = "HYUNDAI SONATA 2020"
  SONATA_LF = "HYUNDAI SONATA 2019"
  TUCSON = "HYUNDAI TUCSON 2019"
  PALISADE = "HYUNDAI PALISADE 2020"
  VELOSTER = "HYUNDAI VELOSTER 2019"
  SONATA_HYBRID = "HYUNDAI SONATA HYBRID 2021"
  IONIQ_5 = "HYUNDAI IONIQ 5 2022"
  IONIQ_6 = "HYUNDAI IONIQ 6 2023"
  TUCSON_4TH_GEN = "HYUNDAI TUCSON 4TH GEN"
  TUCSON_HYBRID_4TH_GEN = "HYUNDAI TUCSON HYBRID 4TH GEN"
  SANTA_CRUZ_1ST_GEN = "HYUNDAI SANTA CRUZ 1ST GEN"

  # Kia
  KIA_FORTE = "KIA FORTE E 2018 & GT 2021"
  KIA_K5_2021 = "KIA K5 2021"
  KIA_K5_HEV_2020 = "KIA K5 HYBRID 2020"
  KIA_NIRO_EV = "KIA NIRO EV 2020"
  KIA_NIRO_EV_2ND_GEN = "KIA NIRO EV 2ND GEN"
  KIA_NIRO_PHEV = "KIA NIRO HYBRID 2019"
  KIA_NIRO_HEV_2021 = "KIA NIRO HYBRID 2021"
  KIA_NIRO_HEV_2ND_GEN = "KIA NIRO HYBRID 2ND GEN"
  KIA_OPTIMA_G4 = "KIA OPTIMA 4TH GEN"
  KIA_OPTIMA_G4_FL = "KIA OPTIMA 4TH GEN FACELIFT"
  KIA_OPTIMA_H = "KIA OPTIMA HYBRID 2017 & SPORTS 2019"
  KIA_SELTOS = "KIA SELTOS 2021"
  KIA_SPORTAGE_5TH_GEN = "KIA SPORTAGE 5TH GEN"
  KIA_SORENTO = "KIA SORENTO GT LINE 2018"
  KIA_SORENTO_4TH_GEN = "KIA SORENTO 4TH GEN"
  KIA_SORENTO_HEV_4TH_GEN = "KIA SORENTO HYBRID 4TH GEN"
  KIA_SORENTO_PHEV_4TH_GEN = "KIA SORENTO PLUG-IN HYBRID 4TH GEN"
  KIA_SPORTAGE_HYBRID_5TH_GEN = "KIA SPORTAGE HYBRID 5TH GEN"
  KIA_STINGER = "KIA STINGER GT2 2018"
  KIA_STINGER_2022 = "KIA STINGER 2022"
  KIA_CEED = "KIA CEED INTRO ED 2019"
  KIA_EV6 = "KIA EV6 2022"
  KIA_CARNIVAL_4TH_GEN = "KIA CARNIVAL 4TH GEN"

  # Genesis
  GENESIS_GV60_EV_1ST_GEN = "GENESIS GV60 ELECTRIC 1ST GEN"
  GENESIS_G70 = "GENESIS G70 2018"
  GENESIS_G70_2020 = "GENESIS G70 2020"
  GENESIS_GV70_1ST_GEN = "GENESIS GV70 1ST GEN"
  GENESIS_G80 = "GENESIS G80 2017"
  GENESIS_G90 = "GENESIS G90 2017"
  GENESIS_GV80 = "GENESIS GV80 2023"


class Footnote(Enum):
  CANFD = CarFootnote(
    "Requires a comma 3X or <a href=\"https://comma.ai/shop/can-fd-panda-kit\" target=\"_blank\">CAN FD panda kit</a> " +
    "for this <a href=\"https://en.wikipedia.org/wiki/CAN_FD\" target=\"_blank\">CAN FD car</a>.",
    Column.MODEL, shop_footnote=True)


@dataclass
class HyundaiCarInfo(CarInfo):
  package: str = "Smart Cruise Control (SCC)"

  def init_make(self, CP: car.CarParams):
    if CP.carFingerprint in CANFD_CAR:
      self.footnotes.insert(0, Footnote.CANFD)


CAR_INFO: Dict[str, Optional[Union[HyundaiCarInfo, List[HyundaiCarInfo]]]] = {
  CAR.ELANTRA: [
    HyundaiCarInfo("Hyundai Elantra 2017-19", min_enable_speed=19 * CV.MPH_TO_MS, car_parts=CarParts.common([CarHarness.hyundai_b])),
    HyundaiCarInfo("Hyundai Elantra GT 2017-19", car_parts=CarParts.common([CarHarness.hyundai_e])),
    HyundaiCarInfo("Hyundai i30 2017-19", car_parts=CarParts.common([CarHarness.hyundai_e])),
  ],
  CAR.ELANTRA_2021: HyundaiCarInfo("Hyundai Elantra 2021-23", video_link="https://youtu.be/_EdYQtV52-c", car_parts=CarParts.common([CarHarness.hyundai_k])),
  CAR.ELANTRA_HEV_2021: HyundaiCarInfo("Hyundai Elantra Hybrid 2021-23", video_link="https://youtu.be/_EdYQtV52-c",
                                       car_parts=CarParts.common([CarHarness.hyundai_k])),
  CAR.HYUNDAI_GENESIS: [
    # TODO: check 2015 packages
    HyundaiCarInfo("Hyundai Genesis 2015-16", min_enable_speed=19 * CV.MPH_TO_MS, car_parts=CarParts.common([CarHarness.hyundai_j])),
    HyundaiCarInfo("Genesis G80 2017", "All", min_enable_speed=19 * CV.MPH_TO_MS, car_parts=CarParts.common([CarHarness.hyundai_j])),
  ],
  CAR.IONIQ: HyundaiCarInfo("Hyundai Ioniq Hybrid 2017-19", car_parts=CarParts.common([CarHarness.hyundai_c])),
  CAR.IONIQ_HEV_2022: HyundaiCarInfo("Hyundai Ioniq Hybrid 2020-22", car_parts=CarParts.common([CarHarness.hyundai_h])),  # TODO: confirm 2020-21 harness
  CAR.IONIQ_EV_LTD: HyundaiCarInfo("Hyundai Ioniq Electric 2019", car_parts=CarParts.common([CarHarness.hyundai_c])),
  CAR.IONIQ_EV_2020: HyundaiCarInfo("Hyundai Ioniq Electric 2020", "All", car_parts=CarParts.common([CarHarness.hyundai_h])),
  CAR.IONIQ_PHEV_2019: HyundaiCarInfo("Hyundai Ioniq Plug-in Hybrid 2019", car_parts=CarParts.common([CarHarness.hyundai_c])),
  CAR.IONIQ_PHEV: HyundaiCarInfo("Hyundai Ioniq Plug-in Hybrid 2020-22", "All", car_parts=CarParts.common([CarHarness.hyundai_h])),
  CAR.KONA: HyundaiCarInfo("Hyundai Kona 2020", car_parts=CarParts.common([CarHarness.hyundai_b])),
  CAR.KONA_EV: HyundaiCarInfo("Hyundai Kona Electric 2018-21", car_parts=CarParts.common([CarHarness.hyundai_g])),
  CAR.KONA_EV_2022: HyundaiCarInfo("Hyundai Kona Electric 2022", car_parts=CarParts.common([CarHarness.hyundai_o])),
  CAR.KONA_HEV: HyundaiCarInfo("Hyundai Kona Hybrid 2020", video_link="https://youtu.be/0dwpAHiZgFo",
                                                                      car_parts=CarParts.common([CarHarness.hyundai_i])),  # TODO: check packages
  CAR.KONA_EV_2ND_GEN: HyundaiCarInfo("Hyundai Kona Electric (Korea only) 2023", car_parts=CarParts.common([CarHarness.hyundai_r])),
  CAR.SANTA_FE: HyundaiCarInfo("Hyundai Santa Fe 2019-20", "All", car_parts=CarParts.common([CarHarness.hyundai_d])),
  CAR.SANTA_FE_2022: HyundaiCarInfo("Hyundai Santa Fe 2021-23", "All", video_link="https://youtu.be/VnHzSTygTS4",
                                                                      car_parts=CarParts.common([CarHarness.hyundai_l])),
  CAR.SANTA_FE_HEV_2022: HyundaiCarInfo("Hyundai Santa Fe Hybrid 2022-23", "All", car_parts=CarParts.common([CarHarness.hyundai_l])),
  CAR.SANTA_FE_PHEV_2022: HyundaiCarInfo("Hyundai Santa Fe Plug-in Hybrid 2022", "All", car_parts=CarParts.common([CarHarness.hyundai_l])),
  CAR.SONATA: HyundaiCarInfo("Hyundai Sonata 2020-23", "All", video_link="https://www.youtube.com/watch?v=ix63r9kE3Fw",
                                                                      car_parts=CarParts.common([CarHarness.hyundai_a])),
  CAR.SONATA_LF: HyundaiCarInfo("Hyundai Sonata 2018-19", car_parts=CarParts.common([CarHarness.hyundai_e])),
  CAR.TUCSON: [
    HyundaiCarInfo("Hyundai Tucson 2021", min_enable_speed=19 * CV.MPH_TO_MS, car_parts=CarParts.common([CarHarness.hyundai_l])),
    HyundaiCarInfo("Hyundai Tucson Diesel 2019", car_parts=CarParts.common([CarHarness.hyundai_l])),
  ],
  CAR.PALISADE: [
    HyundaiCarInfo("Hyundai Palisade 2020-22", "All", video_link="https://youtu.be/TAnDqjF4fDY?t=456", car_parts=CarParts.common([CarHarness.hyundai_h])),
    HyundaiCarInfo("Kia Telluride 2020-22", "All", car_parts=CarParts.common([CarHarness.hyundai_h])),
  ],
  CAR.VELOSTER: HyundaiCarInfo("Hyundai Veloster 2019-20", min_enable_speed=5. * CV.MPH_TO_MS, car_parts=CarParts.common([CarHarness.hyundai_e])),
  CAR.SONATA_HYBRID: HyundaiCarInfo("Hyundai Sonata Hybrid 2020-23", "All", car_parts=CarParts.common([CarHarness.hyundai_a])),
  CAR.IONIQ_5: [
    HyundaiCarInfo("Hyundai Ioniq 5 (Southeast Asia only) 2022-23", "All", car_parts=CarParts.common([CarHarness.hyundai_q])),
    HyundaiCarInfo("Hyundai Ioniq 5 (without HDA II) 2022-23", "Highway Driving Assist", car_parts=CarParts.common([CarHarness.hyundai_k])),
    HyundaiCarInfo("Hyundai Ioniq 5 (with HDA II) 2022-23", "Highway Driving Assist II", car_parts=CarParts.common([CarHarness.hyundai_q])),
  ],
  CAR.IONIQ_6: [
    # TODO: unknown
    HyundaiCarInfo("Hyundai Ioniq 6 (without HDA II) 2023", "Highway Driving Assist", car_parts=CarParts.common([CarHarness.hyundai_k])),
    HyundaiCarInfo("Hyundai Ioniq 6 (with HDA II) 2023", "Highway Driving Assist II", car_parts=CarParts.common([CarHarness.hyundai_p])),
  ],
  CAR.TUCSON_4TH_GEN: [
    HyundaiCarInfo("Hyundai Tucson 2022", car_parts=CarParts.common([CarHarness.hyundai_n])),
    HyundaiCarInfo("Hyundai Tucson 2023", "All", car_parts=CarParts.common([CarHarness.hyundai_n])),
  ],
  CAR.TUCSON_HYBRID_4TH_GEN: HyundaiCarInfo("Hyundai Tucson Hybrid 2022-23", "All", car_parts=CarParts.common([CarHarness.hyundai_n])),
  CAR.SANTA_CRUZ_1ST_GEN: HyundaiCarInfo("Hyundai Santa Cruz 2022-23", car_parts=CarParts.common([CarHarness.hyundai_n])),

  # Kia
  CAR.KIA_FORTE: [
    HyundaiCarInfo("Kia Forte 2019-21", car_parts=CarParts.common([CarHarness.hyundai_g])),
    HyundaiCarInfo("Kia Forte 2023", car_parts=CarParts.common([CarHarness.hyundai_e])),
  ],
  CAR.KIA_K5_2021: HyundaiCarInfo("Kia K5 2021-22", car_parts=CarParts.common([CarHarness.hyundai_a])),
  CAR.KIA_K5_HEV_2020: HyundaiCarInfo("Kia K5 Hybrid 2020", car_parts=CarParts.common([CarHarness.hyundai_a])),
  CAR.KIA_NIRO_EV: [
    HyundaiCarInfo("Kia Niro EV 2019", "All", video_link="https://www.youtube.com/watch?v=lT7zcG6ZpGo", car_parts=CarParts.common([CarHarness.hyundai_h])),
    HyundaiCarInfo("Kia Niro EV 2020", "All", video_link="https://www.youtube.com/watch?v=lT7zcG6ZpGo", car_parts=CarParts.common([CarHarness.hyundai_f])),
    HyundaiCarInfo("Kia Niro EV 2021", "All", video_link="https://www.youtube.com/watch?v=lT7zcG6ZpGo", car_parts=CarParts.common([CarHarness.hyundai_c])),
    HyundaiCarInfo("Kia Niro EV 2022", "All", video_link="https://www.youtube.com/watch?v=lT7zcG6ZpGo", car_parts=CarParts.common([CarHarness.hyundai_h])),
  ],
  CAR.KIA_NIRO_EV_2ND_GEN: HyundaiCarInfo("Kia Niro EV 2023", "All", car_parts=CarParts.common([CarHarness.hyundai_a])),
  CAR.KIA_NIRO_PHEV: [
    HyundaiCarInfo("Kia Niro Plug-in Hybrid 2018-19", "All", min_enable_speed=10. * CV.MPH_TO_MS, car_parts=CarParts.common([CarHarness.hyundai_c])),
    HyundaiCarInfo("Kia Niro Plug-in Hybrid 2020", "All", car_parts=CarParts.common([CarHarness.hyundai_d])),
  ],
  CAR.KIA_NIRO_HEV_2021: [
    HyundaiCarInfo("Kia Niro Hybrid 2021-22", car_parts=CarParts.common([CarHarness.hyundai_f])),  # TODO: 2021 could be hyundai_d, verify
  ],
  CAR.KIA_NIRO_HEV_2ND_GEN: HyundaiCarInfo("Kia Niro Hybrid 2023", car_parts=CarParts.common([CarHarness.hyundai_a])),
  CAR.KIA_OPTIMA_G4: HyundaiCarInfo("Kia Optima 2017", "Advanced Smart Cruise Control",
                                              car_parts=CarParts.common([CarHarness.hyundai_b])),  # TODO: may support 2016, 2018
  CAR.KIA_OPTIMA_G4_FL: HyundaiCarInfo("Kia Optima 2019-20", car_parts=CarParts.common([CarHarness.hyundai_g])),
  CAR.KIA_OPTIMA_H: [
    HyundaiCarInfo("Kia Optima Hybrid 2017", "Advanced Smart Cruise Control"),  # TODO: may support adjacent years
    HyundaiCarInfo("Kia Optima Hybrid 2019"),
  ],
  CAR.KIA_SELTOS: HyundaiCarInfo("Kia Seltos 2021", car_parts=CarParts.common([CarHarness.hyundai_a])),
  CAR.KIA_SPORTAGE_5TH_GEN: HyundaiCarInfo("Kia Sportage 2023", car_parts=CarParts.common([CarHarness.hyundai_n])),
  CAR.KIA_SORENTO: [
    HyundaiCarInfo("Kia Sorento 2018", "Advanced Smart Cruise Control", video_link="https://www.youtube.com/watch?v=Fkh3s6WHJz8",
                    car_parts=CarParts.common([CarHarness.hyundai_c])),
    HyundaiCarInfo("Kia Sorento 2019", video_link="https://www.youtube.com/watch?v=Fkh3s6WHJz8", car_parts=CarParts.common([CarHarness.hyundai_e])),
  ],
  CAR.KIA_SORENTO_4TH_GEN: HyundaiCarInfo("Kia Sorento 2021-23", car_parts=CarParts.common([CarHarness.hyundai_k])),
  CAR.KIA_SORENTO_HEV_4TH_GEN: HyundaiCarInfo("Kia Sorento Hybrid 2023", "All", car_parts=CarParts.common([CarHarness.hyundai_a])),
  CAR.KIA_SORENTO_PHEV_4TH_GEN: HyundaiCarInfo("Kia Sorento Plug-in Hybrid 2022-23", "All", car_parts=CarParts.common([CarHarness.hyundai_a])),
  CAR.KIA_SPORTAGE_HYBRID_5TH_GEN: HyundaiCarInfo("Kia Sportage Hybrid 2023", car_parts=CarParts.common([CarHarness.hyundai_n])),
  CAR.KIA_STINGER: HyundaiCarInfo("Kia Stinger 2018-20", video_link="https://www.youtube.com/watch?v=MJ94qoofYw0",
                                  car_parts=CarParts.common([CarHarness.hyundai_c])),
  CAR.KIA_STINGER_2022: HyundaiCarInfo("Kia Stinger 2022", "All", car_parts=CarParts.common([CarHarness.hyundai_k])),
  CAR.KIA_CEED: HyundaiCarInfo("Kia Ceed 2019", car_parts=CarParts.common([CarHarness.hyundai_e])),
  CAR.KIA_EV6: [
    HyundaiCarInfo("Kia EV6 (Southeast Asia only) 2022-23", "All", car_parts=CarParts.common([CarHarness.hyundai_p])),
    HyundaiCarInfo("Kia EV6 (without HDA II) 2022-23", "Highway Driving Assist", car_parts=CarParts.common([CarHarness.hyundai_l])),
    HyundaiCarInfo("Kia EV6 (with HDA II) 2022-23", "Highway Driving Assist II", car_parts=CarParts.common([CarHarness.hyundai_p]))
  ],
  CAR.KIA_CARNIVAL_4TH_GEN: [
    HyundaiCarInfo("Kia Carnival 2023", car_parts=CarParts.common([CarHarness.hyundai_a])),
    HyundaiCarInfo("Kia Carnival (China only) 2023", car_parts=CarParts.common([CarHarness.hyundai_k]))
  ],

  # Genesis
  CAR.GENESIS_GV60_EV_1ST_GEN: [
    HyundaiCarInfo("Genesis GV60 (Advanced Trim) 2023", "All", car_parts=CarParts.common([CarHarness.hyundai_a])),
    HyundaiCarInfo("Genesis GV60 (Performance Trim) 2023", "All", car_parts=CarParts.common([CarHarness.hyundai_k])),
  ],
  CAR.GENESIS_G70: HyundaiCarInfo("Genesis G70 2018-19", "All", car_parts=CarParts.common([CarHarness.hyundai_f])),
  CAR.GENESIS_G70_2020: HyundaiCarInfo("Genesis G70 2020", "All", car_parts=CarParts.common([CarHarness.hyundai_f])),
  CAR.GENESIS_GV70_1ST_GEN: [
    HyundaiCarInfo("Genesis GV70 (2.5T Trim) 2022-23", "All", car_parts=CarParts.common([CarHarness.hyundai_l])),
    HyundaiCarInfo("Genesis GV70 (3.5T Trim) 2022-23", "All", car_parts=CarParts.common([CarHarness.hyundai_m])),
  ],
  CAR.GENESIS_G80: HyundaiCarInfo("Genesis G80 2018-19", "All", car_parts=CarParts.common([CarHarness.hyundai_h])),
  CAR.GENESIS_G90: HyundaiCarInfo("Genesis G90 2017-18", "All", car_parts=CarParts.common([CarHarness.hyundai_c])),
  CAR.GENESIS_GV80: HyundaiCarInfo("Genesis GV80 2023", "All", car_parts=CarParts.common([CarHarness.hyundai_m])),
}

class Buttons:
  NONE = 0
  RES_ACCEL = 1
  SET_DECEL = 2
  GAP_DIST = 3
  CANCEL = 4  # on newer models, this is a pause/resume button

FINGERPRINTS = {
  CAR.ELANTRA: [{
    66: 8, 67: 8, 68: 8, 127: 8, 273: 8, 274: 8, 275: 8, 339: 8, 356: 4, 399: 8, 512: 6, 544: 8, 593: 8, 608: 8, 688: 5, 790: 8, 809: 8, 897: 8, 832: 8, 899: 8, 902: 8, 903: 8, 905: 8, 909: 8, 916: 8, 1040: 8, 1056: 8, 1057: 8, 1078: 4, 1170: 8, 1265: 4, 1280: 1, 1282: 4, 1287: 4, 1290: 8, 1292: 8, 1294: 8, 1312: 8, 1314: 8, 1322: 8, 1345: 8, 1349: 8, 1351: 8, 1353: 8, 1363: 8, 1366: 8, 1367: 8, 1369: 8, 1407: 8, 1415: 8, 1419: 8, 1425: 2, 1427: 6, 1440: 8, 1456: 4, 1472: 8, 1486: 8, 1487: 8, 1491: 8, 1530: 8, 1532: 5, 2001: 8, 2003: 8, 2004: 8, 2009: 8, 2012: 8, 2016: 8, 2017: 8, 2024: 8, 2025: 8
  }],
  CAR.HYUNDAI_GENESIS: [{
    67: 8, 68: 8, 304: 8, 320: 8, 339: 8, 356: 4, 544: 7, 593: 8, 608: 8, 688: 5, 809: 8, 832: 8, 854: 7, 870: 7, 871: 8, 872: 5, 897: 8, 902: 8, 903: 6, 916: 8, 1024: 2, 1040: 8, 1056: 8, 1057: 8, 1078: 4, 1107: 5, 1136: 8, 1151: 6, 1168: 7, 1170: 8, 1173: 8, 1184: 8, 1265: 4, 1280: 1, 1287: 4, 1292: 8, 1312: 8, 1322: 8, 1331: 8, 1332: 8, 1333: 8, 1334: 8, 1335: 8, 1342: 6, 1345: 8, 1363: 8, 1369: 8, 1370: 8, 1371: 8, 1378: 4, 1384: 5, 1407: 8, 1419: 8, 1427: 6, 1434: 2, 1456: 4
  },
  {
    67: 8, 68: 8, 304: 8, 320: 8, 339: 8, 356: 4, 544: 7, 593: 8, 608: 8, 688: 5, 809: 8, 832: 8, 854: 7, 870: 7, 871: 8, 872: 5, 897: 8, 902: 8, 903: 6, 916: 8, 1024: 2, 1040: 8, 1056: 8, 1057: 8, 1078: 4, 1107: 5, 1136: 8, 1151: 6, 1168: 7, 1170: 8, 1173: 8, 1184: 8, 1265: 4, 1280: 1, 1281: 3, 1287: 4, 1292: 8, 1312: 8, 1322: 8, 1331: 8, 1332: 8, 1333: 8, 1334: 8, 1335: 8, 1345: 8, 1363: 8, 1369: 8, 1370: 8, 1378: 4, 1379: 8, 1384: 5, 1407: 8, 1419: 8, 1427: 6, 1434: 2, 1456: 4
  },
  {
    67: 8, 68: 8, 304: 8, 320: 8, 339: 8, 356: 4, 544: 7, 593: 8, 608: 8, 688: 5, 809: 8, 854: 7, 870: 7, 871: 8, 872: 5, 897: 8, 902: 8, 903: 6, 912: 7, 916: 8, 1040: 8, 1056: 8, 1057: 8, 1078: 4, 1107: 5, 1136: 8, 1151: 6, 1168: 7, 1170: 8, 1173: 8, 1184: 8, 1265: 4, 1268: 8, 1280: 1, 1281: 3, 1287: 4, 1292: 8, 1312: 8, 1322: 8, 1331: 8, 1332: 8, 1333: 8, 1334: 8, 1335: 8, 1345: 8, 1363: 8, 1369: 8, 1370: 8, 1371: 8, 1378: 4, 1384: 5, 1407: 8, 1419: 8, 1427: 6, 1434: 2, 1437: 8, 1456: 4
  },
  {
    67: 8, 68: 8, 304: 8, 320: 8, 339: 8, 356: 4, 544: 7, 593: 8, 608: 8, 688: 5, 809: 8, 832: 8, 854: 7, 870: 7, 871: 8, 872: 5, 897: 8, 902: 8, 903: 6, 916: 8, 1040: 8, 1056: 8, 1057: 8, 1078: 4, 1107: 5, 1136: 8, 1151: 6, 1168: 7, 1170: 8, 1173: 8, 1184: 8, 1265: 4, 1280: 1, 1287: 4, 1292: 8, 1312: 8, 1322: 8, 1331: 8, 1332: 8, 1333: 8, 1334: 8, 1335: 8, 1345: 8, 1363: 8, 1369: 8, 1370: 8, 1378: 4, 1379: 8, 1384: 5, 1407: 8, 1425: 2, 1427: 6, 1437: 8, 1456: 4
  },
  {
    67: 8, 68: 8, 304: 8, 320: 8, 339: 8, 356: 4, 544: 7, 593: 8, 608: 8, 688: 5, 809: 8, 832: 8, 854: 7, 870: 7, 871: 8, 872: 5, 897: 8, 902: 8, 903: 6, 916: 8, 1040: 8, 1056: 8, 1057: 8, 1078: 4, 1107: 5, 1136: 8, 1151: 6, 1168: 7, 1170: 8, 1173: 8, 1184: 8, 1265: 4, 1280: 1, 1287: 4, 1292: 8, 1312: 8, 1322: 8, 1331: 8, 1332: 8, 1333: 8, 1334: 8, 1335: 8, 1345: 8, 1363: 8, 1369: 8, 1370: 8, 1371: 8, 1378: 4, 1384: 5, 1407: 8, 1419: 8, 1425: 2, 1427: 6, 1437: 8, 1456: 4
  }],
  CAR.SANTA_FE: [{
    67: 8, 127: 8, 304: 8, 320: 8, 339: 8, 356: 4, 544: 8, 593: 8, 608: 8, 688: 6, 809: 8, 832: 8, 854: 7, 870: 7, 871: 8, 872: 8, 897: 8, 902: 8, 903: 8, 905: 8, 909: 8, 916: 8, 1040: 8, 1042: 8, 1056: 8, 1057: 8, 1078: 4, 1107: 5, 1136: 8, 1151: 6, 1155: 8, 1156: 8, 1162: 8, 1164: 8, 1168: 7, 1170: 8, 1173: 8, 1183: 8, 1186: 2, 1191: 2, 1227: 8, 1265: 4, 1280: 1, 1287: 4, 1290: 8, 1292: 8, 1294: 8, 1312: 8, 1322: 8, 1342: 6, 1345: 8, 1348: 8, 1363: 8, 1369: 8, 1379: 8, 1384: 8, 1407: 8, 1414: 3, 1419: 8, 1427: 6, 1456: 4, 1470: 8
  },
  {
    67: 8, 127: 8, 304: 8, 320: 8, 339: 8, 356: 4, 544: 8, 593: 8, 608: 8, 688: 6, 764: 8, 809: 8, 854: 7, 870: 7, 871: 8, 872: 8, 897: 8, 902: 8, 903: 8, 905: 8, 909: 8, 916: 8, 1040: 8, 1042: 8, 1056: 8, 1057: 8, 1064: 8, 1078: 4, 1107: 5, 1136: 8, 1151: 6, 1155: 8, 1162: 8, 1164: 8, 1168: 7, 1170: 8, 1173: 8, 1180: 8, 1183: 8, 1186: 2, 1227: 8, 1265: 4, 1280: 1, 1287: 4, 1290: 8, 1292: 8, 1294: 8, 1312: 8, 1322: 8, 1345: 8, 1348: 8, 1363: 8, 1369: 8, 1371: 8, 1378: 8, 1384: 8, 1407: 8, 1414: 3, 1419: 8, 1427: 6, 1456: 4, 1470: 8, 1988: 8, 2000: 8, 2004: 8, 2008: 8, 2012: 8
  },
  {
    67: 8, 68: 8, 80: 4, 160: 8, 161: 8, 272: 8, 288: 4, 339: 8, 356: 8, 357: 8, 399: 8, 544: 8, 608: 8, 672: 8, 688: 5, 704: 1, 790: 8, 809: 8, 848: 8, 880: 8, 898: 8, 900: 8, 901: 8, 904: 8, 1056: 8, 1064: 8, 1065: 8, 1072: 8, 1075: 8, 1087: 8, 1088: 8, 1151: 8, 1200: 8, 1201: 8, 1232: 4, 1264: 8, 1265: 8, 1266: 8, 1296: 8, 1306: 8, 1312: 8, 1322: 8, 1331: 8, 1332: 8, 1333: 8, 1348: 8, 1349: 8, 1369: 8, 1370: 8, 1371: 8, 1407: 8, 1415: 8, 1419: 8, 1440: 8, 1442: 4, 1461: 8, 1470: 8
  }],
  CAR.SONATA: [
    {67: 8, 68: 8, 127: 8, 304: 8, 320: 8, 339: 8, 356: 4, 544: 8, 546: 8, 549: 8, 550: 8, 576: 8, 593: 8, 608: 8, 688: 6, 809: 8, 832: 8, 854: 8, 865: 8, 870: 7, 871: 8, 872: 8, 897: 8, 902: 8, 903: 8, 905: 8, 908: 8, 909: 8, 912: 7, 913: 8, 916: 8, 1040: 8, 1042: 8, 1056: 8, 1057: 8, 1078: 4, 1089: 5, 1096: 8, 1107: 5, 1108: 8, 1114: 8, 1136: 8, 1145: 8, 1151: 8, 1155: 8, 1156: 8, 1157: 4, 1162: 8, 1164: 8, 1168: 8, 1170: 8, 1173: 8, 1180: 8, 1183: 8, 1184: 8, 1186: 2, 1191: 2, 1193: 8, 1210: 8, 1225: 8, 1227: 8, 1265: 4, 1268: 8, 1280: 8, 1287: 4, 1290: 8, 1292: 8, 1294: 8, 1312: 8, 1322: 8, 1330: 8, 1339: 8, 1342: 6, 1343: 8, 1345: 8, 1348: 8, 1363: 8, 1369: 8, 1371: 8, 1378: 8, 1379: 8, 1384: 8, 1394: 8, 1407: 8, 1419: 8, 1427: 6, 1446: 8, 1456: 4, 1460: 8, 1470: 8, 1485: 8, 1504: 3, 1988: 8, 1996: 8, 2000: 8, 2004: 8, 2008: 8, 2012: 8, 2015: 8},
  ],
  CAR.SONATA_LF: [
    {66: 8, 67: 8, 68: 8, 127: 8, 273: 8, 274: 8, 275: 8, 339: 8, 356: 4, 399: 8, 447: 8, 512: 6, 544: 8, 593: 8, 608: 8, 688: 5, 790: 8, 809: 8, 832: 8, 884: 8, 897: 8, 899: 8, 902: 8, 903: 6, 916: 8, 1040: 8, 1056: 8, 1057: 8, 1078: 4, 1151: 6, 1168: 7, 1170: 8, 1253: 8, 1254: 8, 1255: 8, 1265: 4, 1280: 1, 1287: 4, 1290: 8, 1292: 8, 1294: 8, 1312: 8, 1314: 8, 1322: 8, 1331: 8, 1332: 8, 1333: 8, 1342: 6, 1345: 8, 1348: 8, 1349: 8, 1351: 8, 1353: 8, 1363: 8, 1365: 8, 1366: 8, 1367: 8, 1369: 8, 1397: 8, 1407: 8, 1415: 8, 1419: 8, 1425: 2, 1427: 6, 1440: 8, 1456: 4, 1470: 8, 1472: 8, 1486: 8, 1487: 8, 1491: 8, 1530: 8, 1532: 5, 2000: 8, 2001: 8, 2004: 8, 2005: 8, 2008: 8, 2009: 8, 2012: 8, 2013: 8, 2014: 8, 2016: 8, 2017: 8, 2024: 8, 2025: 8},
  ],
  CAR.KIA_SORENTO: [{
    67: 8, 68: 8, 127: 8, 304: 8, 320: 8, 339: 8, 356: 4, 544: 8, 593: 8, 608: 8, 688: 5, 809: 8, 832: 8, 854: 7, 870: 7, 871: 8, 872: 8, 897: 8, 902: 8, 903: 8, 916: 8, 1040: 8, 1042: 8, 1056: 8, 1057: 8, 1064: 8, 1078: 4, 1107: 5, 1136: 8, 1151: 6, 1168: 7, 1170: 8, 1173: 8, 1265: 4, 1280: 1, 1287: 4, 1290: 8, 1292: 8, 1294: 8, 1312: 8, 1322: 8, 1331: 8, 1332: 8, 1333: 8, 1342: 6, 1345: 8, 1348: 8, 1363: 8, 1369: 8, 1370: 8, 1371: 8, 1384: 8, 1407: 8, 1411: 8, 1419: 8, 1425: 2, 1427: 6, 1444: 8, 1456: 4, 1470: 8, 1489: 1
  }],
  CAR.KIA_STINGER: [{
    67: 8, 127: 8, 304: 8, 320: 8, 339: 8, 356: 4, 358: 6, 359: 8, 544: 8, 576: 8, 593: 8, 608: 8, 688: 5, 809: 8, 832: 8, 854: 7, 870: 7, 871: 8, 872: 8, 897: 8, 902: 8, 909: 8, 916: 8, 1040: 8, 1042: 8, 1056: 8, 1057: 8, 1064: 8, 1078: 4, 1107: 5, 1136: 8, 1151: 6, 1168: 7, 1170: 8, 1173: 8, 1184: 8, 1265: 4, 1280: 1, 1281: 4, 1287: 4, 1290: 8, 1292: 8, 1294: 8, 1312: 8, 1322: 8, 1342: 6, 1345: 8, 1348: 8, 1363: 8, 1369: 8, 1371: 8, 1378: 4, 1379: 8, 1384: 8, 1407: 8, 1419: 8, 1425: 2, 1427: 6, 1456: 4, 1470: 8
  }],
  CAR.GENESIS_G80: [{
    67: 8, 68: 8, 127: 8, 304: 8, 320: 8, 339: 8, 356: 4, 358: 6, 544: 8, 593: 8, 608: 8, 688: 5, 809: 8, 832: 8, 854: 7, 870: 7, 871: 8, 872: 8, 897: 8, 902: 8, 903: 8, 916: 8, 1024: 2, 1040: 8, 1042: 8, 1056: 8, 1057: 8, 1078: 4, 1107: 5, 1136: 8, 1151: 6, 1156: 8, 1168: 7, 1170: 8, 1173: 8, 1184: 8, 1191: 2, 1265: 4, 1280: 1, 1287: 4, 1290: 8, 1292: 8, 1294: 8, 1312: 8, 1322: 8, 1342: 6, 1345: 8, 1348: 8, 1363: 8, 1369: 8, 1370: 8, 1371: 8, 1378: 4, 1384: 8, 1407: 8, 1419: 8, 1425: 2, 1427: 6, 1434: 2, 1456: 4, 1470: 8
  },
  {
    67: 8, 68: 8, 127: 8, 304: 8, 320: 8, 339: 8, 356: 4, 358: 6, 359: 8, 544: 8, 546: 8, 593: 8, 608: 8, 688: 5, 809: 8, 832: 8, 854: 7, 870: 7, 871: 8, 872: 8, 897: 8, 902: 8, 903: 8, 916: 8, 1040: 8, 1042: 8, 1056: 8, 1057: 8, 1064: 8, 1078: 4, 1107: 5, 1136: 8, 1151: 6, 1156: 8, 1157: 4, 1168: 7, 1170: 8, 1173: 8, 1184: 8, 1265: 4, 1280: 1, 1281: 3, 1287: 4, 1290: 8, 1292: 8, 1294: 8, 1312: 8, 1322: 8, 1342: 6, 1345: 8, 1348: 8, 1363: 8, 1369: 8, 1370: 8, 1371: 8, 1378: 4, 1384: 8, 1407: 8, 1419: 8, 1425: 2, 1427: 6, 1434: 2, 1437: 8, 1456: 4, 1470: 8
  },
  {
    67: 8, 68: 8, 127: 8, 304: 8, 320: 8, 339: 8, 356: 4, 358: 6, 544: 8, 593: 8, 608: 8, 688: 5, 809: 8, 832: 8, 854: 7, 870: 7, 871: 8, 872: 8, 897: 8, 902: 8, 903: 8, 916: 8, 1040: 8, 1042: 8, 1056: 8, 1057: 8, 1064: 8, 1078: 4, 1107: 5, 1136: 8, 1151: 6, 1156: 8, 1157: 4, 1162: 8, 1168: 7, 1170: 8, 1173: 8, 1184: 8, 1193: 8, 1265: 4, 1280: 1, 1287: 4, 1290: 8, 1292: 8, 1294: 8, 1312: 8, 1322: 8, 1342: 6, 1345: 8, 1348: 8, 1363: 8, 1369: 8, 1371: 8, 1378: 4, 1384: 8, 1407: 8, 1419: 8, 1425: 2, 1427: 6, 1437: 8, 1456: 4, 1470: 8
  }],
  CAR.GENESIS_G90: [{
    67: 8, 68: 8, 127: 8, 304: 8, 320: 8, 339: 8, 356: 4, 358: 6, 359: 8, 544: 8, 593: 8, 608: 8, 688: 5, 809: 8, 854: 7, 870: 7, 871: 8, 872: 8, 897: 8, 902: 8, 903: 8, 916: 8, 1040: 8, 1056: 8, 1057: 8, 1078: 4, 1107: 5, 1136: 8, 1151: 6, 1162: 4, 1168: 7, 1170: 8, 1173: 8, 1184: 8, 1265: 4, 1280: 1, 1281: 3, 1287: 4, 1290: 8, 1292: 8, 1294: 8, 1312: 8, 1322: 8, 1345: 8, 1348: 8, 1363: 8, 1369: 8, 1370: 8, 1371: 8, 1378: 4, 1384: 8, 1407: 8, 1419: 8, 1425: 2, 1427: 6, 1434: 2, 1456: 4, 1470: 8, 1988: 8, 2000: 8, 2003: 8, 2004: 8, 2005: 8, 2008: 8, 2011: 8, 2012: 8, 2013: 8
  }],
  CAR.IONIQ_EV_2020: [{
    127: 8, 304: 8, 320: 8, 339: 8, 352: 8, 356: 4, 524: 8, 544: 7, 593: 8, 688: 5, 832: 8, 881: 8, 882: 8, 897: 8, 902: 8, 903: 8, 905: 8, 909: 8, 916: 8, 1040: 8, 1042: 8, 1056: 8, 1057: 8, 1078: 4, 1136: 8, 1151: 6, 1155: 8, 1156: 8, 1157: 4, 1164: 8, 1168: 7, 1173: 8, 1183: 8, 1186: 2, 1191: 2, 1225: 8, 1265: 4, 1280: 1, 1287: 4, 1290: 8, 1291: 8, 1292: 8, 1294: 8, 1312: 8, 1322: 8, 1342: 6, 1345: 8, 1348: 8, 1355: 8, 1363: 8, 1369: 8, 1379: 8, 1407: 8, 1419: 8, 1426: 8, 1427: 6, 1429: 8, 1430: 8, 1456: 4, 1470: 8, 1473: 8, 1507: 8, 1535: 8, 1988: 8, 1996: 8, 2000: 8, 2004: 8, 2005: 8, 2008: 8, 2012: 8, 2013: 8
  }],
  CAR.IONIQ: [{
    68:8, 127: 8, 304: 8, 320: 8, 339: 8, 352: 8, 356: 4, 524: 8, 544: 8, 576:8, 593: 8, 688: 5, 832: 8, 881: 8, 882: 8, 897: 8, 902: 8, 903: 8, 905: 8, 909: 8, 916: 8, 1040: 8, 1042: 8, 1056: 8, 1057: 8, 1078: 4, 1136: 6, 1151: 6, 1155: 8, 1156: 8, 1157: 4, 1164: 8, 1168: 7, 1173: 8, 1183: 8, 1186: 2, 1191: 2, 1225: 8, 1265: 4, 1280: 1, 1287: 4, 1290: 8, 1291: 8, 1292: 8, 1294: 8, 1312: 8, 1322: 8, 1342: 6, 1345: 8, 1348: 8, 1355: 8, 1363: 8, 1369: 8, 1379: 8, 1407: 8, 1419: 8, 1426: 8, 1427: 6, 1429: 8, 1430: 8, 1448: 8, 1456: 4, 1470: 8, 1473: 8, 1476: 8, 1507: 8, 1535: 8, 1988: 8, 1996: 8, 2000: 8, 2004: 8, 2005: 8, 2008: 8, 2012: 8, 2013: 8
  }],
  CAR.KONA_EV: [{
    127: 8, 304: 8, 320: 8, 339: 8, 352: 8, 356: 4, 544: 8, 549: 8, 593: 8, 688: 5, 832: 8, 881: 8, 882: 8, 897: 8, 902: 8, 903: 8, 905: 8, 909: 8, 916: 8, 1040: 8, 1042: 8, 1056: 8, 1057: 8, 1078: 4, 1136: 8, 1151: 6, 1168: 7, 1173: 8, 1183: 8, 1186: 2, 1191: 2, 1225: 8, 1265: 4, 1280: 1, 1287: 4, 1290: 8, 1291: 8, 1292: 8, 1294: 8, 1307: 8, 1312: 8, 1322: 8, 1342: 6, 1345: 8, 1348: 8, 1355: 8, 1363: 8, 1369: 8, 1378: 4, 1407: 8, 1419: 8, 1426: 8, 1427: 6, 1429: 8, 1430: 8, 1456: 4, 1470: 8, 1473: 8, 1507: 8, 1535: 8, 2000: 8, 2004: 8, 2008: 8, 2012: 8, 1157: 4, 1193: 8, 1379: 8, 1988: 8, 1996: 8
  }],
  CAR.KONA_EV_2022: [{
    127: 8, 304: 8, 320: 8, 339: 8, 352: 8, 356: 4, 544: 8, 593: 8, 688: 5, 832: 8, 881: 8, 882: 8, 897: 8, 902: 8, 903: 8, 905: 8, 909: 8, 913: 8, 916: 8, 1040: 8, 1042: 8, 1056: 8, 1057: 8, 1069: 8, 1078: 4, 1136: 8, 1145: 8, 1151: 8, 1155: 8, 1156: 8, 1157: 4, 1162: 8, 1164: 8, 1168: 8, 1173: 8, 1183: 8, 1188: 8, 1191: 2, 1193: 8, 1225: 8, 1227: 8, 1265: 4, 1280: 1, 1287: 4, 1290: 8, 1291: 8, 1292: 8, 1294: 8, 1312: 8, 1322: 8, 1339: 8, 1342: 8, 1343: 8, 1345: 8, 1348: 8, 1355: 8, 1363: 8, 1369: 8, 1379: 8, 1407: 8, 1419: 8, 1426: 8, 1427: 6, 1429: 8, 1430: 8, 1446: 8, 1456: 4, 1470: 8, 1473: 8, 1485: 8, 1507: 8, 1535: 8, 1990: 8, 1998: 8
  }],
  CAR.KIA_NIRO_EV: [{
    127: 8, 304: 8, 320: 8, 339: 8, 352: 8, 356: 4, 516: 8, 544: 8, 593: 8, 688: 5, 832: 8, 881: 8, 882: 8, 897: 8, 902: 8, 903: 8, 905: 8, 909: 8, 916: 8, 1040: 8, 1042: 8, 1056: 8, 1057: 8, 1078: 4, 1136: 8, 1151: 6, 1156: 8, 1157: 4, 1168: 7, 1173: 8, 1183: 8, 1186: 2, 1191: 2, 1193: 8, 1225: 8, 1260: 8, 1265: 4, 1280: 1, 1287: 4, 1290: 8, 1291: 8, 1292: 8, 1294: 8, 1312: 8, 1322: 8, 1342: 6, 1345: 8, 1348: 8, 1355: 8, 1363: 8, 1369: 8, 1407: 8, 1419: 8, 1426: 8, 1427: 6, 1429: 8, 1430: 8, 1456: 4, 1470: 8, 1473: 8, 1507: 8, 1535: 8, 1990: 8, 1998: 8, 1996: 8, 2000: 8, 2004: 8, 2008: 8, 2012: 8, 2015: 8
  }],
  CAR.KIA_OPTIMA_H: [{
    68: 8, 127: 8, 304: 8, 320: 8, 339: 8, 352: 8, 356: 4, 544: 8, 593: 8, 688: 5, 832: 8, 881: 8, 882: 8, 897: 8, 902: 8, 903: 6, 916: 8, 1040: 8, 1056: 8, 1057: 8, 1078: 4, 1136: 6, 1151: 6, 1168: 7, 1173: 8, 1236: 2, 1265: 4, 1280: 1, 1287: 4, 1290: 8, 1291: 8, 1292: 8, 1322: 8, 1331: 8, 1332: 8, 1333: 8, 1342: 6, 1345: 8, 1348: 8, 1355: 8, 1363: 8, 1369: 8, 1371: 8, 1407: 8, 1419: 8, 1427: 6, 1429: 8, 1430: 8, 1448: 8, 1456: 4, 1470: 8, 1476: 8, 1535: 8
  },
  {
    68: 8, 127: 8, 304: 8, 320: 8, 339: 8, 352: 8, 356: 4, 544: 8, 576: 8, 593: 8, 688: 5, 881: 8, 882: 8, 897: 8, 902: 8, 903: 8, 909: 8, 912: 7, 916: 8, 1040: 8, 1056: 8, 1057: 8, 1078: 4, 1136: 6, 1151: 6, 1168: 7, 1173: 8, 1180: 8, 1186: 2, 1191: 2, 1265: 4, 1268: 8, 1280: 1, 1287: 4, 1290: 8, 1291: 8, 1292: 8, 1294: 8, 1312: 8, 1322: 8, 1342: 6, 1345: 8, 1348: 8, 1355: 8, 1363: 8, 1369: 8, 1371: 8, 1407: 8, 1419: 8, 1420: 8, 1425: 2, 1427: 6, 1429: 8, 1430: 8, 1448: 8, 1456: 4, 1470: 8, 1476: 8, 1535: 8
  }],
  CAR.PALISADE: [{
    67: 8, 127: 8, 304: 8, 320: 8, 339: 8, 356: 4, 544: 8, 546: 8, 547: 8, 548: 8, 549: 8, 576: 8, 593: 8, 608: 8, 688: 6, 809: 8, 832: 8, 854: 7, 870: 7, 871: 8, 872: 8, 897: 8, 902: 8, 903: 8, 905: 8, 909: 8, 913: 8, 916: 8, 1040: 8, 1042: 8, 1056: 8, 1057: 8, 1064: 8, 1078: 4, 1107: 5, 1123: 8, 1136: 8, 1151: 6, 1155: 8, 1156: 8, 1157: 4, 1162: 8, 1164: 8, 1168: 7, 1170: 8, 1173: 8, 1180: 8, 1186: 2, 1191: 2, 1193: 8, 1210: 8, 1225: 8, 1227: 8, 1265: 4, 1280: 8, 1287: 4, 1290: 8, 1292: 8, 1294: 8, 1312: 8, 1322: 8, 1342: 6, 1345: 8, 1348: 8, 1363: 8, 1369: 8, 1371: 8, 1378: 8, 1384: 8, 1407: 8, 1419: 8, 1427: 6, 1456: 4, 1470: 8, 1988: 8, 1996: 8, 2000: 8, 2004: 8, 2005: 8, 2008: 8, 2012: 8
  }],
}


def get_platform_codes(fw_versions: List[bytes]) -> Set[Tuple[bytes, Optional[bytes]]]:
  # Returns unique, platform-specific identification codes for a set of versions
  codes = set()  # (code-Optional[part], date)
  for fw in fw_versions:
    code_match = PLATFORM_CODE_FW_PATTERN.search(fw)
    part_match = PART_NUMBER_FW_PATTERN.search(fw)
    date_match = DATE_FW_PATTERN.search(fw)
    if code_match is not None:
      code: bytes = code_match.group()
      part = part_match.group() if part_match else None
      date = date_match.group() if date_match else None
      if part is not None:
        # part number starts with generic ECU part type, add what is specific to platform
        code += b"-" + part[-5:]

      codes.add((code, date))
  return codes


def match_fw_to_car_fuzzy(live_fw_versions) -> Set[str]:
  # Non-electric CAN FD platforms often do not have platform code specifiers needed
  # to distinguish between hybrid and ICE. All EVs so far are either exclusively
  # electric or specify electric in the platform code.
  # TODO: whitelist platforms that we've seen hybrid and ICE versions of that have these specifiers
  fuzzy_platform_blacklist = set(CANFD_CAR - EV_CAR)
  candidates = set()

  for candidate, fws in FW_VERSIONS.items():
    # Keep track of ECUs which pass all checks (platform codes, within date range)
    valid_found_ecus = set()
    valid_expected_ecus = {ecu[1:] for ecu in fws if ecu[0] in PLATFORM_CODE_ECUS}
    for ecu, expected_versions in fws.items():
      addr = ecu[1:]
      # Only check ECUs expected to have platform codes
      if ecu[0] not in PLATFORM_CODE_ECUS:
        continue

      # Expected platform codes & dates
      codes = get_platform_codes(expected_versions)
      expected_platform_codes = {code for code, _ in codes}
      expected_dates = {date for _, date in codes if date is not None}

      # Found platform codes & dates
      codes = get_platform_codes(live_fw_versions.get(addr, set()))
      found_platform_codes = {code for code, _ in codes}
      found_dates = {date for _, date in codes if date is not None}

      # Check platform code + part number matches for any found versions
      if not any(found_platform_code in expected_platform_codes for found_platform_code in found_platform_codes):
        break

      if ecu[0] in DATE_FW_ECUS:
        # If ECU can have a FW date, require it to exist
        # (this excludes candidates in the database without dates)
        if not len(expected_dates) or not len(found_dates):
          break

        # Check any date within range in the database, format is %y%m%d
        if not any(min(expected_dates) <= found_date <= max(expected_dates) for found_date in found_dates):
          break

      valid_found_ecus.add(addr)

    # If all live ECUs pass all checks for candidate, add it as a match
    if valid_expected_ecus.issubset(valid_found_ecus):
      candidates.add(candidate)

  return candidates - fuzzy_platform_blacklist


HYUNDAI_VERSION_REQUEST_LONG = bytes([uds.SERVICE_TYPE.READ_DATA_BY_IDENTIFIER]) + \
  p16(0xf100)  # Long description

HYUNDAI_VERSION_REQUEST_ALT = bytes([uds.SERVICE_TYPE.READ_DATA_BY_IDENTIFIER]) + \
  p16(0xf110)  # Alt long description

HYUNDAI_VERSION_REQUEST_MULTI = bytes([uds.SERVICE_TYPE.READ_DATA_BY_IDENTIFIER]) + \
  p16(uds.DATA_IDENTIFIER_TYPE.VEHICLE_MANUFACTURER_SPARE_PART_NUMBER) + \
  p16(uds.DATA_IDENTIFIER_TYPE.APPLICATION_SOFTWARE_IDENTIFICATION) + \
  p16(0xf100)

HYUNDAI_VERSION_RESPONSE = bytes([uds.SERVICE_TYPE.READ_DATA_BY_IDENTIFIER + 0x40])

# Regex patterns for parsing platform code, FW date, and part number from FW versions
PLATFORM_CODE_FW_PATTERN = re.compile(b'((?<=' + HYUNDAI_VERSION_REQUEST_LONG[1:] +
                                      b')[A-Z]{2}[A-Za-z0-9]{0,2})')
DATE_FW_PATTERN = re.compile(b'(?<=[ -])([0-9]{6}$)')
PART_NUMBER_FW_PATTERN = re.compile(b'(?<=[0-9][.,][0-9]{2} )([0-9]{5}[-/]?[A-Z][A-Z0-9]{3}[0-9])')

# List of ECUs expected to have platform codes, camera and radar should exist on all cars
# TODO: use abs, it has the platform code and part number on many platforms
PLATFORM_CODE_ECUS = [Ecu.fwdRadar, Ecu.fwdCamera, Ecu.eps]
# So far we've only seen dates in fwdCamera
DATE_FW_ECUS = [Ecu.fwdCamera]

FW_QUERY_CONFIG = FwQueryConfig(
  requests=[
    # TODO: minimize shared whitelists for CAN and cornerRadar for CAN-FD
    # CAN queries (OBD-II port)
    Request(
      [HYUNDAI_VERSION_REQUEST_LONG],
      [HYUNDAI_VERSION_RESPONSE],
      whitelist_ecus=[Ecu.transmission, Ecu.eps, Ecu.abs, Ecu.fwdRadar, Ecu.fwdCamera],
    ),
    Request(
      [HYUNDAI_VERSION_REQUEST_MULTI],
      [HYUNDAI_VERSION_RESPONSE],
      whitelist_ecus=[Ecu.engine, Ecu.transmission, Ecu.eps, Ecu.abs, Ecu.fwdRadar],
    ),

    # CAN-FD queries (from camera)
    # TODO: combine shared whitelists with CAN requests
    Request(
      [HYUNDAI_VERSION_REQUEST_LONG],
      [HYUNDAI_VERSION_RESPONSE],
      whitelist_ecus=[Ecu.fwdCamera, Ecu.fwdRadar, Ecu.cornerRadar, Ecu.hvac],
      bus=0,
      auxiliary=True,
    ),
    Request(
      [HYUNDAI_VERSION_REQUEST_LONG],
      [HYUNDAI_VERSION_RESPONSE],
      whitelist_ecus=[Ecu.fwdCamera, Ecu.adas, Ecu.cornerRadar, Ecu.hvac],
      bus=1,
      auxiliary=True,
      obd_multiplexing=False,
    ),

    # CAN-FD debugging queries
    Request(
      [HYUNDAI_VERSION_REQUEST_ALT],
      [HYUNDAI_VERSION_RESPONSE],
      whitelist_ecus=[Ecu.parkingAdas, Ecu.hvac],
      bus=0,
      auxiliary=True,
    ),
    Request(
      [HYUNDAI_VERSION_REQUEST_ALT],
      [HYUNDAI_VERSION_RESPONSE],
      whitelist_ecus=[Ecu.parkingAdas, Ecu.hvac],
      bus=1,
      auxiliary=True,
      obd_multiplexing=False,
    ),
  ],
  extra_ecus=[
    (Ecu.adas, 0x730, None),         # ADAS Driving ECU on HDA2 platforms
    (Ecu.parkingAdas, 0x7b1, None),  # ADAS Parking ECU (may exist on all platforms)
    (Ecu.hvac, 0x7b3, None),         # HVAC Control Assembly
    (Ecu.cornerRadar, 0x7b7, None),
  ],
  # Custom fuzzy fingerprinting function using platform codes, part numbers + FW dates:
  match_fw_to_car_fuzzy=match_fw_to_car_fuzzy,
)

FW_VERSIONS = {
  CAR.HYUNDAI_GENESIS: {
    (Ecu.fwdCamera, 0x7c4, None): [
      b'\xf1\x00DH LKAS 1.1 -150210',
      b'\xf1\x00DH LKAS 1.4 -140110',
      b'\xf1\x00DH LKAS 1.5 -140425',
    ],
  },
  CAR.IONIQ: {
    (Ecu.fwdRadar, 0x7d0, None): [
      b'\xf1\x00AEhe SCC H-CUP      1.01 1.01 96400-G2000         ',
    ],
    (Ecu.eps, 0x7d4, None): [
      b'\xf1\x00AE  MDPS C 1.00 1.07 56310/G2301 4AEHC107',
    ],
    (Ecu.fwdCamera, 0x7c4, None): [
      b'\xf1\x00AEH MFC  AT EUR LHD 1.00 1.00 95740-G2400 180222',
    ],
    (Ecu.engine, 0x7e0, None): [
      b'\xf1\x816H6F2051\x00\x00\x00\x00\x00\x00\x00\x00',
    ],
    (Ecu.transmission, 0x7e1, None): [
      b'\xf1\x816U3H1051\x00\x00\xf1\x006U3H0_C2\x00\x006U3H1051\x00\x00HAE0G16US2\x00\x00\x00\x00',
    ],
  },
  CAR.IONIQ_PHEV_2019: {
    (Ecu.fwdRadar, 0x7d0, None): [
      b'\xf1\x00AEhe SCC H-CUP      1.01 1.01 96400-G2100         ',
    ],
    (Ecu.eps, 0x7d4, None): [
      b'\xf1\x00AE  MDPS C 1.00 1.07 56310/G2501 4AEHC107',
    ],
    (Ecu.fwdCamera, 0x7c4, None): [
      b'\xf1\x00AEP MFC  AT USA LHD 1.00 1.00 95740-G2400 180222',
    ],
    (Ecu.engine, 0x7e0, None): [
      b'\xf1\x816H6F6051\x00\x00\x00\x00\x00\x00\x00\x00',
    ],
    (Ecu.transmission, 0x7e1, None): [
      b'\xf1\x816U3J2051\x00\x00\xf1\x006U3H0_C2\x00\x006U3J2051\x00\x00PAE0G16NS1\xdbD\r\x81',
      b'\xf1\x816U3J2051\x00\x00\xf1\x006U3H0_C2\x00\x006U3J2051\x00\x00PAE0G16NS1\x00\x00\x00\x00',
    ],
  },
  CAR.IONIQ_PHEV: {
    (Ecu.fwdRadar, 0x7d0, None): [
      b'\xf1\x00AEhe SCC FHCUP      1.00 1.02 99110-G2100         ',
      b'\xf1\x00AEhe SCC F-CUP      1.00 1.00 99110-G2200         ',
      b'\xf1\x00AEhe SCC F-CUP      1.00 1.00 99110-G2600         ',
      b'\xf1\x00AEhe SCC F-CUP      1.00 1.02 99110-G2100         ',
      b'\xf1\x00AEhe SCC FHCUP      1.00 1.00 99110-G2600         ',
    ],
    (Ecu.eps, 0x7d4, None): [
      b'\xf1\x00AE  MDPS C 1.00 1.01 56310/G2510 4APHC101',
      b'\xf1\x00AE  MDPS C 1.00 1.01 56310/G2560 4APHC101',
      b'\xf1\x00AE  MDPS C 1.00 1.01 56310G2510\x00 4APHC101',
    ],
    (Ecu.fwdCamera, 0x7c4, None): [
      b'\xf1\x00AEP MFC  AT USA LHD 1.00 1.01 95740-G2600 190819',
      b'\xf1\x00AEP MFC  AT EUR RHD 1.00 1.01 95740-G2600 190819',
      b'\xf1\x00AEP MFC  AT USA LHD 1.00 1.00 95740-G2700 201027',
    ],
    (Ecu.engine, 0x7e0, None): [
      b'\xf1\x816H6F6051\x00\x00\x00\x00\x00\x00\x00\x00',
      b'\xf1\x816H6G6051\x00\x00\x00\x00\x00\x00\x00\x00',
      b'\xf1\x816H6G5051\x00\x00\x00\x00\x00\x00\x00\x00',
    ],
    (Ecu.transmission, 0x7e1, None): [
      b'\xf1\x816U3J9051\000\000\xf1\0006U3H1_C2\000\0006U3J9051\000\000PAE0G16NL0\x82zT\xd2',
      b'\xf1\x816U3J8051\x00\x00\xf1\x006U3H1_C2\x00\x006U3J8051\x00\x00PAETG16UL0\x00\x00\x00\x00',
      b'\xf1\x816U3J9051\x00\x00\xf1\x006U3H1_C2\x00\x006U3J9051\x00\x00PAE0G16NL2\x00\x00\x00\x00',
      b'\xf1\x006U3H1_C2\x00\x006U3J9051\x00\x00PAE0G16NL0\x00\x00\x00\x00',
      b'\xf1\x006U3H1_C2\x00\x006U3J9051\x00\x00PAE0G16NL2\xad\xeb\xabt',
    ],
  },
  CAR.IONIQ_EV_2020: {
    (Ecu.fwdRadar, 0x7d0, None): [
      b'\xf1\x00AEev SCC F-CUP      1.00 1.01 99110-G7000         ',
      b'\xf1\x00AEev SCC F-CUP      1.00 1.00 99110-G7200         ',
    ],
    (Ecu.eps, 0x7d4, None): [
      b'\xf1\x00AE  MDPS C 1.00 1.01 56310/G7310 4APEC101',
      b'\xf1\x00AE  MDPS C 1.00 1.01 56310/G7560 4APEC101',
    ],
    (Ecu.fwdCamera, 0x7c4, None): [
      b'\xf1\x00AEE MFC  AT EUR LHD 1.00 1.01 95740-G2600 190819',
      b'\xf1\x00AEE MFC  AT EUR LHD 1.00 1.03 95740-G2500 190516',
      b'\xf1\x00AEE MFC  AT EUR RHD 1.00 1.01 95740-G2600 190819',
      b'\xf1\x00AEE MFC  AT EUR LHD 1.00 1.00 95740-G2600 190730',
    ],
  },
  CAR.IONIQ_EV_LTD: {
    (Ecu.fwdRadar, 0x7d0, None): [
      b'\xf1\x00AEev SCC F-CUP      1.00 1.00 96400-G7000         ',
      b'\xf1\x00AEev SCC F-CUP      1.00 1.00 96400-G7100         ',
    ],
    (Ecu.eps, 0x7d4, None): [
      b'\xf1\x00AE  MDPS C 1.00 1.02 56310G7300\x00 4AEEC102',
      b'\xf1\x00AE  MDPS C 1.00 1.04 56310/G7501 4AEEC104',
      b'\xf1\x00AE  MDPS C 1.00 1.03 56310/G7300 4AEEC103',
      b'\xf1\x00AE  MDPS C 1.00 1.03 56310G7300\x00 4AEEC103',
      b'\xf1\x00AE  MDPS C 1.00 1.04 56310/G7301 4AEEC104',
    ],
    (Ecu.fwdCamera, 0x7c4, None): [
      b'\xf1\x00AEE MFC  AT EUR LHD 1.00 1.00 95740-G7200 160418',
      b'\xf1\x00AEE MFC  AT USA LHD 1.00 1.00 95740-G2400 180222',
      b'\xf1\x00AEE MFC  AT EUR LHD 1.00 1.00 95740-G2300 170703',
      b'\xf1\x00AEE MFC  AT EUR LHD 1.00 1.00 95740-G2400 180222',
    ],
  },
  CAR.IONIQ_HEV_2022: {
    (Ecu.fwdRadar, 0x7d0, None): [
      b'\xf1\x00AEhe SCC F-CUP      1.00 1.00 99110-G2600         ',
      b'\xf1\x00AEhe SCC FHCUP      1.00 1.00 99110-G2600         ',
    ],
    (Ecu.eps, 0x7d4, None): [
      b'\xf1\x00AE  MDPS C 1.00 1.01 56310G2510\x00 4APHC101',
    ],
    (Ecu.fwdCamera, 0x7c4, None): [
      b'\xf1\x00AEH MFC  AT USA LHD 1.00 1.00 95740-G2700 201027',
    ],
    (Ecu.engine, 0x7e0, None): [
      b'\xf1\x816H6G5051\x00\x00\x00\x00\x00\x00\x00\x00',
    ],
    (Ecu.transmission, 0x7e1, None): [
      b'\xf1\x816U3J9051\x00\x00\xf1\x006U3H1_C2\x00\x006U3J9051\x00\x00HAE0G16NL2\x00\x00\x00\x00',
      b'\xf1\x006U3H1_C2\x00\x006U3J9051\x00\x00HAE0G16NL2\x96\xda\xd4\xee',
    ],
  },
  CAR.SONATA: {
    (Ecu.fwdRadar, 0x7d0, None): [
      b'\xf1\x00DN8_ SCC F-CU-      1.00 1.00 99110-L0000         ',
      b'\xf1\x00DN8_ SCC F-CUP      1.00 1.00 99110-L0000         ',
      b'\xf1\x00DN8_ SCC F-CUP      1.00 1.02 99110-L1000         ',
      b'\xf1\x00DN8_ SCC FHCUP      1.00 1.00 99110-L0000         ',
      b'\xf1\x00DN8_ SCC FHCUP      1.00 1.01 99110-L1000         ',
      b'\xf1\x00DN8_ SCC FHCUP      1.00 1.02 99110-L1000         ',
    ],
    (Ecu.abs, 0x7d1, None): [
      b'\xf1\x00DN ESC \x07 106 \x07\x01 58910-L0100',
      b'\xf1\x00DN ESC \x01 102\x19\x04\x13 58910-L1300',
      b'\xf1\x00DN ESC \x03 100 \x08\x01 58910-L0300',
      b'\xf1\x00DN ESC \x06 104\x19\x08\x01 58910-L0100',
      b'\xf1\x00DN ESC \x07 104\x19\x08\x01 58910-L0100',
      b'\xf1\x00DN ESC \x08 103\x19\x06\x01 58910-L1300',
      b'\xf1\x00DN ESC \x07 107"\x08\x07 58910-L0100',
      b'\xf1\x8758910-L0100\xf1\x00DN ESC \x07 106 \x07\x01 58910-L0100',
      b'\xf1\x8758910-L0100\xf1\x00DN ESC \x06 104\x19\x08\x01 58910-L0100',
      b'\xf1\x8758910-L0100\xf1\x00DN ESC \x06 106 \x07\x01 58910-L0100',
      b'\xf1\x8758910-L0100\xf1\x00DN ESC \x07 104\x19\x08\x01 58910-L0100',
      b'\xf1\x00DN ESC \x06 106 \x07\x01 58910-L0100',
      b'\xf1\x00DN ESC \x06 107 \x07\x03 58910-L1300',
    ],
    (Ecu.engine, 0x7e0, None): [
      b'\xf1\x81HM6M1_0a0_F00',
      b'\xf1\x82DNBVN5GMCCXXXDCA',
      b'\xf1\x82DNBVN5GMCCXXXG2F',
      b'\xf1\x82DNBWN5TMDCXXXG2E',
      b'\xf1\x82DNCVN5GMCCXXXF0A',
      b'\xf1\x82DNCVN5GMCCXXXG2B',
      b'\xf1\x870\x00\x00\x00\x00\x00\x00\x00\x00\x00\x00\xf1\x81HM6M1_0a0_J10',
      b'\xf1\x870\x00\x00\x00\x00\x00\x00\x00\x00\x00\x00\xf1\x82DNDWN5TMDCXXXJ1A',
      b'\xf1\x8739110-2S041\xf1\x81HM6M1_0a0_M10',
      b'\xf1\x87391162M003',
      b'\xf1\x87391162M013',
      b'\xf1\x87391162M023',
      b'\xf1\x87391162M010',
      b'HM6M1_0a0_F00',
      b'HM6M1_0a0_G20',
      b'HM6M2_0a0_BD0',
      b'\xf1\x8739110-2S278\xf1\x82DNDVD5GMCCXXXL5B',
      b'\xf1\x8739110-2S041\xf1\x81HM6M1_0a0_M00',
      b'\xf1\x8739110-2S042\xf1\x81HM6M1_0a0_M00',
      b'\xf1\x81HM6M1_0a0_G20',
    ],
    (Ecu.eps, 0x7d4, None): [
      b'\xf1\x00DN8 MDPS C 1,00 1,01 56310L0010\x00 4DNAC101',  # modified firmware
      b'\xf1\x00DN8 MDPS C 1.00 1.01 56310L0210\x00 4DNAC102',
      b'\xf1\x8756310L0010\x00\xf1\x00DN8 MDPS C 1,00 1,01 56310L0010\x00 4DNAC101',  # modified firmware
      b'\xf1\x00DN8 MDPS C 1.00 1.01 56310-L0010 4DNAC101',
      b'\xf1\x00DN8 MDPS C 1.00 1.01 56310L0010\x00 4DNAC101',
      b'\xf1\x00DN8 MDPS R 1.00 1.00 57700-L0000 4DNAP100',
      b'\xf1\x8756310-L0010\xf1\x00DN8 MDPS C 1.00 1.01 56310-L0010 4DNAC101',
      b'\xf1\x8756310-L0210\xf1\x00DN8 MDPS C 1.00 1.01 56310-L0210 4DNAC101',
      b'\xf1\x8756310-L1010\xf1\x00DN8 MDPS C 1.00 1.03 56310-L1010 4DNDC103',
      b'\xf1\x8756310-L1030\xf1\x00DN8 MDPS C 1.00 1.03 56310-L1030 4DNDC103',
      b'\xf1\x8756310L0010\x00\xf1\x00DN8 MDPS C 1.00 1.01 56310L0010\x00 4DNAC101',
      b'\xf1\x8756310L0210\x00\xf1\x00DN8 MDPS C 1.00 1.01 56310L0210\x00 4DNAC101',
      b'\xf1\x8757700-L0000\xf1\x00DN8 MDPS R 1.00 1.00 57700-L0000 4DNAP100',
      b'\xf1\x00DN8 MDPS R 1.00 1.00 57700-L0000 4DNAP101',
      b'\xf1\x00DN8 MDPS R 1.00 1.02 57700-L1000 4DNDP105',
      b'\xf1\x00DN8 MDPS C 1.00 1.01 56310-L0210 4DNAC102',
      b'\xf1\x00DN8 MDPS C 1.00 1.01 56310L0200\x00 4DNAC102',
    ],
    (Ecu.fwdCamera, 0x7c4, None): [
      b'\xf1\x00DN8 MFC  AT KOR LHD 1.00 1.02 99211-L1000 190422',
      b'\xf1\x00DN8 MFC  AT KOR LHD 1.00 1.04 99211-L1000 191016',
      b'\xf1\x00DN8 MFC  AT RUS LHD 1.00 1.03 99211-L1000 190705',
      b'\xf1\x00DN8 MFC  AT USA LHD 1.00 1.00 99211-L0000 190716',
      b'\xf1\x00DN8 MFC  AT USA LHD 1.00 1.01 99211-L0000 191016',
      b'\xf1\x00DN8 MFC  AT USA LHD 1.00 1.03 99211-L0000 210603',
      b'\xf1\x00DN8 MFC  AT USA LHD 1.00 1.05 99211-L1000 201109',
      b'\xf1\x00DN8 MFC  AT USA LHD 1.00 1.06 99211-L1000 210325',
      b'\xf1\x00DN8 MFC  AT USA LHD 1.00 1.07 99211-L1000 211223',
    ],
    (Ecu.transmission, 0x7e1, None): [
      b'\xf1\x00bcsh8p54  U903\x00\x00\x00\x00\x00\x00SDN8T16NB0z{\xd4v',
      b'\xf1\x00bcsh8p54  U913\x00\x00\x00\x00\x00\x00SDN8T16NB1\xe3\xc10\xa1',
      b'\xf1\x00bcsh8p54  U913\x00\x00\x00\x00\x00\x00SDN8T16NB2\n\xdd^\xbc',
      b'\xf1\x00bcsh8p54  U903\x00\x00\x00\x00\x00\x00SDN8T16KB05\x95h%',
      b'\xf1\x00HT6TA260BLHT6TA800A1TDN8C20KS4\x00\x00\x00\x00\x00\x00\x00\x00\x00\x00',
      b'\xf1\x00HT6TA260BLHT6TA810A1TDN8M25GS0\x00\x00\x00\x00\x00\x00\xaa\x8c\xd9p',
      b'\xf1\x00HT6WA250BLHT6WA910A1SDN8G25NB1\x00\x00\x00\x00\x00\x00\x00\x00\x00\x00',
      b'\xf1\x00HT6WA250BLHT6WA910A1SDN8G25NB1\x00\x00\x00\x00\x00\x00\x96\xa1\xf1\x92',
      b'\xf1\x00HT6WA280BLHT6WAD10A1SDN8G25NB2\x00\x00\x00\x00\x00\x00\x08\xc9O:',
      b'\xf1\x00HT6WA280BLHT6WAD10A1SDN8G25NB4\x00\x00\x00\x00\x00\x00g!l[',
      b'\xf1\x00HT6WA280BLHT6WAE10A1SDN8G25NB5\x00\x00\x00\x00\x00\x00\xe0t\xa9\xba',
      b'\xf1\x00T02601BL  T02730A1  VDN8T25XXX730NS5\xf7_\x92\xf5',
      b'\xf1\x00T02601BL  T02832A1  VDN8T25XXX832NS8G\x0e\xfeE',
      b'\xf1\x00T02601BL  T02900A1  VDN8T25XXX900NSCF\xe4!Y',
      b'\xf1\x87954A02N060\x00\x00\x00\x00\x00\xf1\x81T02730A1  \xf1\x00T02601BL  T02730A1  VDN8T25XXX730NS5\xf7_\x92\xf5',
      b'\xf1\x87SAKFBA2926554GJ2VefVww\x87xwwwww\x88\x87xww\x87wTo\xfb\xffvUo\xff\x8d\x16\xf1\x81U903\x00\x00\x00\x00\x00\x00\xf1\x00bcsh8p54  U903\x00\x00\x00\x00\x00\x00SDN8T16NB0z{\xd4v',
      b'\xf1\x87SAKFBA3030524GJ2UVugww\x97yx\x88\x87\x88vw\x87gww\x87wto\xf9\xfffUo\xff\xa2\x0c\xf1\x81U903\x00\x00\x00\x00\x00\x00\xf1\x00bcsh8p54  U903\x00\x00\x00\x00\x00\x00SDN8T16NB0z{\xd4v',
      b'\xf1\x87SAKFBA3356084GJ2\x86fvgUUuWgw\x86www\x87wffvf\xb6\xcf\xfc\xffeUO\xff\x12\x19\xf1\x81U903\x00\x00\x00\x00\x00\x00\xf1\x00bcsh8p54  U903\x00\x00\x00\x00\x00\x00SDN8T16NB0z{\xd4v',
      b'\xf1\x87SAKFBA3474944GJ2ffvgwwwwg\x88\x86x\x88\x88\x98\x88ffvfeo\xfa\xff\x86fo\xff\t\xae\xf1\x81U903\x00\x00\x00\x00\x00\x00\xf1\x00bcsh8p54  U903\x00\x00\x00\x00\x00\x00SDN8T16NB0z{\xd4v',
      b'\xf1\x87SAKFBA3475714GJ2Vfvgvg\x96yx\x88\x97\x88ww\x87ww\x88\x87xs_\xfb\xffvUO\xff\x0f\xff\xf1\x81U903\x00\x00\x00\x00\x00\x00\xf1\x00bcsh8p54  U903\x00\x00\x00\x00\x00\x00SDN8T16NB0z{\xd4v',
      b'\xf1\x87SALDBA3510954GJ3ww\x87xUUuWx\x88\x87\x88\x87w\x88wvfwfc_\xf9\xff\x98wO\xffl\xe0\xf1\x89HT6WA910A1\xf1\x82SDN8G25NB1\x00\x00\x00\x00\x00\x00',
      b'\xf1\x87SALDBA3573534GJ3\x89\x98\x89\x88EUuWgwvwwwwww\x88\x87xTo\xfa\xff\x86f\x7f\xffo\x0e\xf1\x89HT6WA910A1\xf1\x82SDN8G25NB1\x00\x00\x00\x00\x00\x00',
      b'\xf1\x87SALDBA3601464GJ3\x88\x88\x88\x88ffvggwvwvw\x87gww\x87wvo\xfb\xff\x98\x88\x7f\xffjJ\xf1\x89HT6WA910A1\xf1\x82SDN8G25NB1\x00\x00\x00\x00\x00\x00',
      b'\xf1\x87SALDBA3753044GJ3UUeVff\x86hwwwwvwwgvfgfvo\xf9\xfffU_\xffC\xae\xf1\x89HT6WA910A1\xf1\x82SDN8G25NB1\x00\x00\x00\x00\x00\x00',
      b'\xf1\x87SALDBA3862294GJ3vfvgvefVxw\x87\x87w\x88\x87xwwwwc_\xf9\xff\x87w\x9f\xff\xd5\xdc\xf1\x89HT6WA910A1\xf1\x82SDN8G25NB1\x00\x00\x00\x00\x00\x00',
      b'\xf1\x87SALDBA3873834GJ3fefVwuwWx\x88\x97\x88w\x88\x97xww\x87wU_\xfb\xff\x86f\x8f\xffN\x04\xf1\x89HT6WA910A1\xf1\x82SDN8G25NB1\x00\x00\x00\x00\x00\x00',
      b'\xf1\x87SALDBA4525334GJ3\x89\x99\x99\x99fevWh\x88\x86\x88fwvgw\x88\x87xfo\xfa\xffuDo\xff\xd1>\xf1\x89HT6WA910A1\xf1\x82SDN8G25NB1\x00\x00\x00\x00\x00\x00',
      b'\xf1\x87SALDBA4626804GJ3wwww\x88\x87\x88xx\x88\x87\x88wwgw\x88\x88\x98\x88\x95_\xf9\xffuDo\xff|\xe7\xf1\x89HT6WA910A1\xf1\x82SDN8G25NB1\x00\x00\x00\x00\x00\x00',
      b'\xf1\x87SALDBA4803224GJ3wwwwwvwg\x88\x88\x98\x88wwww\x87\x88\x88xu\x9f\xfc\xff\x87f\x8f\xff\xea\xea\xf1\x89HT6WA910A1\xf1\x82SDN8G25NB1\x00\x00\x00\x00\x00\x00',
      b'\xf1\x87SALDBA6212564GJ3\x87wwwUTuGg\x88\x86xx\x88\x87\x88\x87\x88\x98xu?\xf9\xff\x97f\x7f\xff\xb8\n\xf1\x89HT6WA910A1\xf1\x82SDN8G25NB1\x00\x00\x00\x00\x00\x00',
      b'\xf1\x87SALDBA6347404GJ3wwwwff\x86hx\x88\x97\x88\x88\x88\x88\x88vfgf\x88?\xfc\xff\x86Uo\xff\xec/\xf1\x89HT6WA910A1\xf1\x82SDN8G25NB1\x00\x00\x00\x00\x00\x00',
      b'\xf1\x87SALDBA6901634GJ3UUuWVeVUww\x87wwwwwvUge\x86/\xfb\xff\xbb\x99\x7f\xff]2\xf1\x89HT6WA910A1\xf1\x82SDN8G25NB1\x00\x00\x00\x00\x00\x00',
      b'\xf1\x87SALDBA7077724GJ3\x98\x88\x88\x88ww\x97ygwvwww\x87ww\x88\x87x\x87_\xfd\xff\xba\x99o\xff\x99\x01\xf1\x89HT6WA910A1\xf1\x82SDN8G25NB1\x00\x00\x00\x00\x00\x00',
      b'\xf1\x87SALFBA3525114GJ2wvwgvfvggw\x86wffvffw\x86g\x85_\xf9\xff\xa8wo\xffv\xcd\xf1\x81U903\x00\x00\x00\x00\x00\x00\xf1\x00bcsh8p54  U903\x00\x00\x00\x00\x00\x00SDN8T16NB0z{\xd4v',
      b'\xf1\x87SALFBA3624024GJ2\x88\x88\x88\x88wv\x87hx\x88\x97\x88x\x88\x97\x88ww\x87w\x86o\xfa\xffvU\x7f\xff\xd1\xec\xf1\x81U903\x00\x00\x00\x00\x00\x00\xf1\x00bcsh8p54  U903\x00\x00\x00\x00\x00\x00SDN8T16NB0z{\xd4v',
      b'\xf1\x87SALFBA3960824GJ2wwwwff\x86hffvfffffvfwfg_\xf9\xff\xa9\x88\x8f\xffb\x99\xf1\x81U903\x00\x00\x00\x00\x00\x00\xf1\x00bcsh8p54  U903\x00\x00\x00\x00\x00\x00SDN8T16NB0z{\xd4v',
      b'\xf1\x87SALFBA4011074GJ2fgvwwv\x87hw\x88\x87xww\x87wwfgvu_\xfa\xffefo\xff\x87\xc0\xf1\x81U903\x00\x00\x00\x00\x00\x00\xf1\x00bcsh8p54  U903\x00\x00\x00\x00\x00\x00SDN8T16NB0z{\xd4v',
      b'\xf1\x87SALFBA4121304GJ2x\x87xwff\x86hwwwwww\x87wwwww\x84_\xfc\xff\x98\x88\x9f\xffi\xa6\xf1\x81U903\x00\x00\x00\x00\x00\x00\xf1\x00bcsh8p54  U903\x00\x00\x00\x00\x00\x00SDN8T16NB0z{\xd4v',
      b'\xf1\x87SALFBA4195874GJ2EVugvf\x86hgwvwww\x87wgw\x86wc_\xfb\xff\x98\x88\x8f\xff\xe23\xf1\x81U903\x00\x00\x00\x00\x00\x00\xf1\x00bcsh8p54  U903\x00\x00\x00\x00\x00\x00SDN8T16NB0z{\xd4v',
      b'\xf1\x87SALFBA4625294GJ2eVefeUeVx\x88\x97\x88wwwwwwww\xa7o\xfb\xffvw\x9f\xff\xee.\xf1\x81U903\x00\x00\x00\x00\x00\x00\xf1\x00bcsh8p54  U903\x00\x00\x00\x00\x00\x00SDN8T16NB0z{\xd4v',
      b'\xf1\x87SALFBA4728774GJ2vfvg\x87vwgww\x87ww\x88\x97xww\x87w\x86_\xfb\xffeD?\xffk0\xf1\x81U903\x00\x00\x00\x00\x00\x00\xf1\x00bcsh8p54  U903\x00\x00\x00\x00\x00\x00SDN8T16NB0z{\xd4v',
      b'\xf1\x87SALFBA5129064GJ2vfvgwv\x87hx\x88\x87\x88ww\x87www\x87wd_\xfa\xffvfo\xff\x1d\x00\xf1\x81U903\x00\x00\x00\x00\x00\x00\xf1\x00bcsh8p54  U903\x00\x00\x00\x00\x00\x00SDN8T16NB0z{\xd4v',
      b'\xf1\x87SALFBA5454914GJ2\x98\x88\x88\x88\x87vwgx\x88\x87\x88xww\x87ffvf\xa7\x7f\xf9\xff\xa8w\x7f\xff\x1b\x90\xf1\x81U903\x00\x00\x00\x00\x00\x00\xf1\x00bcsh8p54  U903\x00\x00\x00\x00\x00\x00SDN8T16NB0z{\xd4v',
      b'\xf1\x87SALFBA5987784GJ2UVugDDtGx\x88\x87\x88w\x88\x87xwwwwd/\xfb\xff\x97fO\xff\xb0h\xf1\x81U903\x00\x00\x00\x00\x00\x00\xf1\x00bcsh8p54  U903\x00\x00\x00\x00\x00\x00SDN8T16NB0z{\xd4v',
      b'\xf1\x87SALFBA5987864GJ2fgvwUUuWgwvw\x87wxwwwww\x84/\xfc\xff\x97w\x7f\xff\xdf\x1d\xf1\x81U903\x00\x00\x00\x00\x00\x00\xf1\x00bcsh8p54  U903\x00\x00\x00\x00\x00\x00SDN8T16NB0z{\xd4v',
      b'\xf1\x87SALFBA6337644GJ2vgvwwv\x87hgffvwwwwwwww\x85O\xfa\xff\xa7w\x7f\xff\xc5\xfc\xf1\x81U903\x00\x00\x00\x00\x00\x00\xf1\x00bcsh8p54  U903\x00\x00\x00\x00\x00\x00SDN8T16NB0z{\xd4v',
      b'\xf1\x87SALFBA6802004GJ2UUuWUUuWgw\x86www\x87www\x87w\x96?\xf9\xff\xa9\x88\x7f\xff\x9fK\xf1\x81U903\x00\x00\x00\x00\x00\x00\xf1\x00bcsh8p54  U903\x00\x00\x00\x00\x00\x00SDN8T16NB0z{\xd4v',
      b'\xf1\x87SALFBA6892284GJ233S5\x87w\x87xx\x88\x87\x88vwwgww\x87w\x84?\xfb\xff\x98\x88\x8f\xff*\x9e\xf1\x81U903\x00\x00\x00\x00\x00\x00\xf1\x00bcsh8p54  U903\x00\x00\x00\x00\x00\x00SDN8T16NB0z{\xd4v',
      b'\xf1\x87SALFBA7005534GJ2eUuWfg\x86xxww\x87x\x88\x87\x88\x88w\x88\x87\x87O\xfc\xffuUO\xff\xa3k\xf1\x81U913\x00\x00\x00\x00\x00\x00\xf1\x00bcsh8p54  U913\x00\x00\x00\x00\x00\x00SDN8T16NB1\xe3\xc10\xa1',
      b'\xf1\x87SALFBA7152454GJ2gvwgFf\x86hx\x88\x87\x88vfWfffffd?\xfa\xff\xba\x88o\xff,\xcf\xf1\x81U913\x00\x00\x00\x00\x00\x00\xf1\x00bcsh8p54  U913\x00\x00\x00\x00\x00\x00SDN8T16NB1\xe3\xc10\xa1',
      b'\xf1\x87SALFBA7485034GJ2ww\x87xww\x87xfwvgwwwwvfgf\xa5/\xfc\xff\xa9w_\xff40\xf1\x81U913\x00\x00\x00\x00\x00\x00\xf1\x00bcsh8p54  U913\x00\x00\x00\x00\x00\x00SDN8T16NB2\n\xdd^\xbc',
      b'\xf1\x87SAMDBA7743924GJ3wwwwww\x87xgwvw\x88\x88\x88\x88wwww\x85_\xfa\xff\x86f\x7f\xff0\x9d\xf1\x89HT6WAD10A1\xf1\x82SDN8G25NB2\x00\x00\x00\x00\x00\x00',
      b'\xf1\x87SAMDBA7817334GJ3Vgvwvfvgww\x87wwwwwwfgv\x97O\xfd\xff\x88\x88o\xff\x8e\xeb\xf1\x89HT6WAD10A1\xf1\x82SDN8G25NB2\x00\x00\x00\x00\x00\x00',
      b'\xf1\x87SAMDBA8054504GJ3gw\x87xffvgffffwwwweUVUf?\xfc\xffvU_\xff\xddl\xf1\x89HT6WAD10A1\xf1\x82SDN8G25NB2\x00\x00\x00\x00\x00\x00',
      b'\xf1\x87SAMFB41553621GC7ww\x87xUU\x85Xvwwg\x88\x88\x88\x88wwgw\x86\xaf\xfb\xffuDo\xff\xaa\x8f\xf1\x81U913\x00\x00\x00\x00\x00\x00\xf1\x00bcsh8p54  U913\x00\x00\x00\x00\x00\x00SDN8T16NB2\n\xdd^\xbc',
      b'\xf1\x87SAMFB42555421GC7\x88\x88\x88\x88wvwgx\x88\x87\x88wwgw\x87wxw3\x8f\xfc\xff\x98f\x8f\xffga\xf1\x81U913\x00\x00\x00\x00\x00\x00\xf1\x00bcsh8p54  U913\x00\x00\x00\x00\x00\x00SDN8T16NB2\n\xdd^\xbc',
      b'\xf1\x87SAMFBA7978674GJ2gw\x87xgw\x97ywwwwvUGeUUeU\x87O\xfb\xff\x98w\x8f\xfffF\xf1\x81U913\x00\x00\x00\x00\x00\x00\xf1\x00bcsh8p54  U913\x00\x00\x00\x00\x00\x00SDN8T16NB2\n\xdd^\xbc',
      b'\xf1\x87SAMFBA9283024GJ2wwwwEUuWwwgwwwwwwwww\x87/\xfb\xff\x98w\x8f\xff<\xd3\xf1\x81U913\x00\x00\x00\x00\x00\x00\xf1\x00bcsh8p54  U913\x00\x00\x00\x00\x00\x00SDN8T16NB2\n\xdd^\xbc',
      b'\xf1\x87SAMFBA9708354GJ2wwwwVf\x86h\x88wx\x87xww\x87\x88\x88\x88\x88w/\xfa\xff\x97w\x8f\xff\x86\xa0\xf1\x81U913\x00\x00\x00\x00\x00\x00\xf1\x00bcsh8p54  U913\x00\x00\x00\x00\x00\x00SDN8T16NB2\n\xdd^\xbc',
      b'\xf1\x87SANDB45316691GC6\x99\x99\x99\x99\x88\x88\xa8\x8avfwfwwww\x87wxwT\x9f\xfd\xff\x88wo\xff\x1c\xfa\xf1\x89HT6WAD10A1\xf1\x82SDN8G25NB3\x00\x00\x00\x00\x00\x00',
      b'\xf1\x87SALFBA7460044GJ2gx\x87\x88Vf\x86hx\x88\x87\x88wwwwgw\x86wd?\xfa\xff\x86U_\xff\xaf\x1f\xf1\x81U913\x00\x00\x00\x00\x00\x00\xf1\x00bcsh8p54  U913\x00\x00\x00\x00\x00\x00SDN8T16NB2\n\xdd^\xbc',
      b'\xf1\x87SAMFBA8105254GJ2wx\x87\x88Vf\x86hx\x88\x87\x88wwwwwwww\x86O\xfa\xff\x99\x88\x7f\xffZG\xf1\x81U913\x00\x00\x00\x00\x00\x00\xf1\x00bcsh8p54  U913\x00\x00\x00\x00\x00\x00SDN8T16NB2\n\xdd^\xbc',
      b'\xf1\x87SANFB45889451GC7wx\x87\x88gw\x87x\x88\x88x\x88\x87wxw\x87wxw\x87\x8f\xfc\xffeU\x8f\xff+Q\xf1\x81U913\x00\x00\x00\x00\x00\x00\xf1\x00bcsh8p54  U913\x00\x00\x00\x00\x00\x00SDN8T16NB2\n\xdd^\xbc',
      b'\xf1\x00T02601BL  T02900A1  VDN8T25XXX900NSA\xb9\x13\xf9p',
    ],
  },
  CAR.SONATA_LF: {
    (Ecu.fwdRadar, 0x7d0, None): [
      b'\xf1\x00LF__ SCC F-CUP      1.00 1.00 96401-C2200         ',
    ],
    (Ecu.abs, 0x7d1, None): [
      b'\xf1\x00LF ESC \f 11 \x17\x01\x13 58920-C2610',
      b'\xf1\x00LF ESC \t 11 \x17\x01\x13 58920-C2610',
    ],
    (Ecu.engine, 0x7e0, None): [
      b'\xf1\x81606D5051\x00\x00\x00\x00\x00\x00\x00\x00',
      b'\xf1\x81606D5K51\x00\x00\x00\x00\x00\x00\x00\x00',
      b'\xf1\x81606G1051\x00\x00\x00\x00\x00\x00\x00\x00',
    ],
    (Ecu.fwdCamera, 0x7c4, None): [
      b'\xf1\x00LFF LKAS AT USA LHD 1.00 1.01 95740-C1000 E51',
      b'\xf1\x00LFF LKAS AT USA LHD 1.01 1.02 95740-C1000 E52',
    ],
    (Ecu.transmission, 0x7e1, None): [
      b'\xf1\x006T6H0_C2\x00\x006T6B4051\x00\x00TLF0G24NL1\xb0\x9f\xee\xf5',
      b'\xf1\x87\xff\xff\xff\xff\xff\xff\xff\xff\xff\xff\xff\xff\xff\xff\xff\xff\xff\xff\xff\xff\xff\xff\xff\xff\xff\xff\xff\xff\xff\xff\xff\xff\xff\xff\xff\xff\xff\xff\xff\xff\xff\xff\xf1\x816T6B4051\x00\x00\xf1\x006T6H0_C2\x00\x006T6B4051\x00\x00TLF0G24NL1\x00\x00\x00\x00',
      b'\xf1\x87\xff\xff\xff\xff\xff\xff\xff\xff\xff\xff\xff\xff\xff\xff\xff\xff\xff\xff\xff\xff\xff\xff\xff\xff\xff\xff\xff\xff\xff\xff\xff\xff\xff\xff\xff\xff\xff\xff\xff\xff\xff\xff\xf1\x816T6B4051\x00\x00\xf1\x006T6H0_C2\x00\x006T6B4051\x00\x00TLF0G24NL1\xb0\x9f\xee\xf5',
      b'\xf1\x87\xff\xff\xff\xff\xff\xff\xff\xff\xff\xff\xff\xff\xff\xff\xff\xff\xff\xff\xff\xff\xff\xff\xff\xff\xff\xff\xff\xff\xff\xff\xff\xff\xff\xff\xff\xff\xff\xff\xff\xff\xff\xff\xf1\x816T6B4051\x00\x00\xf1\x006T6H0_C2\x00\x006T6B4051\x00\x00TLF0G24SL2n\x8d\xbe\xd8',
      b'\xf1\x87LAHSGN012918KF10\x98\x88x\x87\x88\x88x\x87\x88\x88\x98\x88\x87w\x88w\x88\x88\x98\x886o\xf6\xff\x98w\x7f\xff3\x00\xf1\x816W3B1051\x00\x00\xf1\x006W351_C2\x00\x006W3B1051\x00\x00TLF0T20NL2\x00\x00\x00\x00',
      b'\xf1\x87LAHSGN012918KF10\x98\x88x\x87\x88\x88x\x87\x88\x88\x98\x88\x87w\x88w\x88\x88\x98\x886o\xf6\xff\x98w\x7f\xff3\x00\xf1\x816W3B1051\x00\x00\xf1\x006W351_C2\x00\x006W3B1051\x00\x00TLF0T20NL2H\r\xbdm',
      b'\xf1\x87LAJSG49645724HF0\x87x\x87\x88\x87www\x88\x99\xa8\x89\x88\x99\xa8\x89\x88\x99\xa8\x89S_\xfb\xff\x87f\x7f\xff^2\xf1\x816W3B1051\x00\x00\xf1\x006W351_C2\x00\x006W3B1051\x00\x00TLF0T20NL2H\r\xbdm',
    ],
  },
  CAR.TUCSON: {
    (Ecu.fwdRadar, 0x7d0, None): [
      b'\xf1\x00TL__ FCA F-CUP      1.00 1.01 99110-D3500         ',
      b'\xf1\x00TL__ FCA F-CUP      1.00 1.02 99110-D3510         ',
    ],
    (Ecu.engine, 0x7e0, None): [
      b'\xf1\x8971TLC2NAIDDIR002\xf1\x8271TLC2NAIDDIR002',
      b'\xf1\x81606G3051\x00\x00\x00\x00\x00\x00\x00\x00',
    ],
    (Ecu.fwdCamera, 0x7c4, None): [
      b'\xf1\x00TL  MFC  AT KOR LHD 1.00 1.02 95895-D3800 180719',
      b'\xf1\x00TL  MFC  AT USA LHD 1.00 1.06 95895-D3800 190107',
    ],
    (Ecu.transmission, 0x7e1, None): [
      b'\xf1\x87LBJXAN202299KF22\x87x\x87\x88ww\x87xx\x88\x97\x88\x87\x88\x98x\x88\x99\x98\x89\x87o\xf6\xff\x87w\x7f\xff\x12\x9a\xf1\x81U083\x00\x00\x00\x00\x00\x00\xf1\x00bcsh8p54  U083\x00\x00\x00\x00\x00\x00TTL2V20KL1\x8fRn\x8a',
      b'\xf1\x87KMLDCU585233TJ20wx\x87\x88x\x88\x98\x89vfwfwwww\x87f\x9f\xff\x98\xff\x7f\xf9\xf7s\xf1\x816T6G4051\x00\x00\xf1\x006T6J0_C2\x00\x006T6G4051\x00\x00TTL4G24NH2\x00\x00\x00\x00',
    ],
  },
  CAR.SANTA_FE: {
    (Ecu.fwdRadar, 0x7d0, None): [
      b'\xf1\x00TM__ SCC F-CUP      1.00 1.00 99110-S1210         ',
      b'\xf1\x00TM__ SCC F-CUP      1.00 1.01 99110-S2000         ',
      b'\xf1\x00TM__ SCC F-CUP      1.00 1.02 99110-S2000         ',
      b'\xf1\x00TM__ SCC F-CUP      1.00 1.03 99110-S2000         ',
    ],
    (Ecu.abs, 0x7d1, None): [
      b'\xf1\x00TM ESC \r 100\x18\x031 58910-S2650',
      b'\xf1\x00TM ESC \r 105\x19\x05# 58910-S1500',
      b'\xf1\x00TM ESC \r 103\x18\x11\x08 58910-S2650',
      b'\xf1\x00TM ESC \r 104\x19\x07\x08 58910-S2650',
      b'\xf1\x00TM ESC \x02 100\x18\x030 58910-S2600',
      b'\xf1\x00TM ESC \x02 102\x18\x07\x01 58910-S2600',
      b'\xf1\x00TM ESC \x02 103\x18\x11\x07 58910-S2600',
      b'\xf1\x00TM ESC \x02 104\x19\x07\x07 58910-S2600',
      b'\xf1\x00TM ESC \x03 103\x18\x11\x07 58910-S2600',
      b'\xf1\x00TM ESC \x0c 103\x18\x11\x08 58910-S2650',
    ],
    (Ecu.engine, 0x7e0, None): [
      b'\xf1\x81606EA051\x00\x00\x00\x00\x00\x00\x00\x00',
      b'\xf1\x81606G1051\x00\x00\x00\x00\x00\x00\x00\x00',
      b'\xf1\x81606G3051\x00\x00\x00\x00\x00\x00\x00\x00',
    ],
    (Ecu.eps, 0x7d4, None): [
      b'\xf1\x00TM  MDPS C 1.00 1.00 56340-S2000 8409',
      b'\xf1\x00TM  MDPS C 1.00 1.00 56340-S2000 8A12',
      b'\xf1\x00TM  MDPS C 1.00 1.01 56340-S2000 9129',
      b'\xf1\x00TM  MDPS R 1.00 1.02 57700-S1100 4TMDP102',
    ],
    (Ecu.fwdCamera, 0x7c4, None): [
      b'\xf1\x00TM  MFC  AT EUR LHD 1.00 1.01 99211-S1010 181207',
      b'\xf1\x00TM  MFC  AT USA LHD 1.00 1.00 99211-S2000 180409',
    ],
    (Ecu.transmission, 0x7e1, None): [
      b'\xf1\x00bcsh8p54  U833\x00\x00\x00\x00\x00\x00TTM4V22US3_<]\xf1',
      b'\xf1\x006W351_C2\x00\x006W3E1051\x00\x00TTM4T20NS5\x00\x00\x00\x00',
      b'\xf1\x87LBJSGA7082574HG0\x87www\x98\x88\x88\x88\x99\xaa\xb9\x9afw\x86gx\x99\xa7\x89co\xf8\xffvU_\xffR\xaf\xf1\x816W3C2051\x00\x00\xf1\x006W351_C2\x00\x006W3C2051\x00\x00TTM2T20NS1\x00\xa6\xe0\x91',
      b'\xf1\x87LBKSGA0458404HG0vfvg\x87www\x89\x99\xa8\x99y\xaa\xa7\x9ax\x88\xa7\x88t_\xf9\xff\x86w\x8f\xff\x15x\xf1\x816W3C2051\x00\x00\xf1\x006W351_C2\x00\x006W3C2051\x00\x00TTM2T20NS1\x00\x00\x00\x00',
      b'\xf1\x87LDJUEA6010814HG1\x87w\x87x\x86gvw\x88\x88\x98\x88gw\x86wx\x88\x97\x88\x85o\xf8\xff\x86f_\xff\xd37\xf1\x816W3C2051\x00\x00\xf1\x006W351_C2\x00\x006W3C2051\x00\x00TTM4T20NS0\xf8\x19\x92g',
      b'\xf1\x87LDJUEA6458264HG1ww\x87x\x97x\x87\x88\x88\x99\x98\x89g\x88\x86xw\x88\x97x\x86o\xf7\xffvw\x8f\xff3\x9a\xf1\x816W3C2051\x00\x00\xf1\x006W351_C2\x00\x006W3C2051\x00\x00TTM4T20NS0\xf8\x19\x92g',
      b'\xf1\x87LDKUEA2045844HG1wwww\x98\x88x\x87\x88\x88\xa8\x88x\x99\x97\x89x\x88\xa7\x88U\x7f\xf8\xffvfO\xffC\x1e\xf1\x816W3E0051\x00\x00\xf1\x006W351_C2\x00\x006W3E0051\x00\x00TTM4T20NS3\x00\x00\x00\x00',
      b'\xf1\x87LDKUEA9993304HG1\x87www\x97x\x87\x88\x99\x99\xa9\x99x\x99\xa7\x89w\x88\x97x\x86_\xf7\xffwwO\xffl#\xf1\x816W3C2051\x00\x00\xf1\x006W351_C2\x00\x006W3C2051\x00\x00TTM4T20NS1R\x7f\x90\n',
      b'\xf1\x87LDLUEA6061564HG1\xa9\x99\x89\x98\x87wwwx\x88\x97\x88x\x99\xa7\x89x\x99\xa7\x89sO\xf9\xffvU_\xff<\xde\xf1\x816W3E1051\x00\x00\xf1\x006W351_C2\x00\x006W3E1051\x00\x00TTM4T20NS50\xcb\xc3\xed',
      b'\xf1\x87LDLUEA6159884HG1\x88\x87hv\x99\x99y\x97\x89\xaa\xb8\x9ax\x99\x87\x89y\x99\xb7\x99\xa7?\xf7\xff\x97wo\xff\xf3\x05\xf1\x816W3E1051\x00\x00\xf1\x006W351_C2\x00\x006W3E1051\x00\x00TTM4T20NS5\x00\x00\x00\x00',
      b'\xf1\x87LDLUEA6852664HG1\x97wWu\x97www\x89\xaa\xc8\x9ax\x99\x97\x89x\x99\xa7\x89SO\xf7\xff\xa8\x88\x7f\xff\x03z\xf1\x816W3E1051\x00\x00\xf1\x006W351_C2\x00\x006W3E1051\x00\x00TTM4T20NS50\xcb\xc3\xed',
      b'\xf1\x87LDLUEA6898374HG1fevW\x87wwwx\x88\x97\x88h\x88\x96\x88x\x88\xa7\x88ao\xf9\xff\x98\x99\x7f\xffD\xe2\xf1\x816W3E1051\x00\x00\xf1\x006W351_C2\x00\x006W3E1051\x00\x00TTM4T20NS5\x00\x00\x00\x00',
      b'\xf1\x87LDLUEA6898374HG1fevW\x87wwwx\x88\x97\x88h\x88\x96\x88x\x88\xa7\x88ao\xf9\xff\x98\x99\x7f\xffD\xe2\xf1\x816W3E1051\x00\x00\xf1\x006W351_C2\x00\x006W3E1051\x00\x00TTM4T20NS50\xcb\xc3\xed',
      b'\xf1\x87SBJWAA5842214GG0\x88\x87\x88xww\x87x\x89\x99\xa8\x99\x88\x99\x98\x89w\x88\x87xw_\xfa\xfffU_\xff\xd1\x8d\xf1\x816W3C2051\x00\x00\xf1\x006W351_C2\x00\x006W3C2051\x00\x00TTM2G24NS1\x98{|\xe3',
      b'\xf1\x87SBJWAA5890864GG0\xa9\x99\x89\x98\x98\x87\x98y\x89\x99\xa8\x99w\x88\x87xww\x87wvo\xfb\xffuD_\xff\x9f\xb5\xf1\x816W3C2051\x00\x00\xf1\x006W351_C2\x00\x006W3C2051\x00\x00TTM2G24NS1\x98{|\xe3',
      b'\xf1\x87SBJWAA6562474GG0ffvgeTeFx\x88\x97\x88ww\x87www\x87w\x84o\xfa\xff\x87fO\xff\xc2 \xf1\x816W3C2051\x00\x00\xf1\x006W351_C2\x00\x006W3C2051\x00\x00TTM2G24NS1\x00\x00\x00\x00',
      b'\xf1\x87SBJWAA6562474GG0ffvgeTeFx\x88\x97\x88ww\x87www\x87w\x84o\xfa\xff\x87fO\xff\xc2 \xf1\x816W3C2051\x00\x00\xf1\x006W351_C2\x00\x006W3C2051\x00\x00TTM2G24NS1\x98{|\xe3',
      b'\xf1\x87SBJWAA7780564GG0wvwgUUeVwwwwx\x88\x87\x88wwwwd_\xfc\xff\x86f\x7f\xff\xd7*\xf1\x816W3C2051\x00\x00\xf1\x006W351_C2\x00\x006W3C2051\x00\x00TTM2G24NS2F\x84<\xc0',
      b'\xf1\x87SBJWAA8278284GG0ffvgUU\x85Xx\x88\x87\x88x\x88w\x88ww\x87w\x96o\xfd\xff\xa7U_\xff\xf2\xa0\xf1\x816W3C2051\x00\x00\xf1\x006W351_C2\x00\x006W3C2051\x00\x00TTM2G24NS2F\x84<\xc0',
      b'\xf1\x87SBLWAA4363244GG0wvwgwv\x87hgw\x86ww\x88\x87xww\x87wdo\xfb\xff\x86f\x7f\xff3$\xf1\x816W3E1051\x00\x00\xf1\x006W351_C2\x00\x006W3E1051\x00\x00TTM2G24NS6\x00\x00\x00\x00',
      b'\xf1\x87SBLWAA4363244GG0wvwgwv\x87hgw\x86ww\x88\x87xww\x87wdo\xfb\xff\x86f\x7f\xff3$\xf1\x816W3E1051\x00\x00\xf1\x006W351_C2\x00\x006W3E1051\x00\x00TTM2G24NS6x0\x17\xfe',
      b'\xf1\x87SBLWAA4899564GG0VfvgUU\x85Xx\x88\x87\x88vfgf\x87wxwvO\xfb\xff\x97f\xb1\xffSB\xf1\x816W3E1051\x00\x00\xf1\x006W351_C2\x00\x006W3E1051\x00\x00TTM2G24NS7\x00\x00\x00\x00',
      b'\xf1\x87SBLWAA6622844GG0wwwwff\x86hwwwwx\x88\x87\x88\x88\x88\x88\x88\x98?\xfd\xff\xa9\x88\x7f\xffn\xe5\xf1\x816W3E1051\x00\x00\xf1\x006W351_C2\x00\x006W3E1051\x00\x00TTM2G24NS7u\x1e{\x1c',
      b'\xf1\x87SDJXAA7656854GG1DEtWUU\x85X\x88\x88\x98\x88w\x88\x87xx\x88\x87\x88\x96o\xfb\xff\x86f\x7f\xff.\xca\xf1\x816W3C2051\x00\x00\xf1\x006W351_C2\x00\x006W3C2051\x00\x00TTM4G24NS2\x00\x00\x00\x00',
      b'\xf1\x87SDJXAA7656854GG1DEtWUU\x85X\x88\x88\x98\x88w\x88\x87xx\x88\x87\x88\x96o\xfb\xff\x86f\x7f\xff.\xca\xf1\x816W3C2051\x00\x00\xf1\x006W351_C2\x00\x006W3C2051\x00\x00TTM4G24NS2K\xdaV0',
      b'\xf1\x87SDKXAA2443414GG1vfvgwv\x87h\x88\x88\x88\x88ww\x87wwwww\x99_\xfc\xffvD?\xffl\xd2\xf1\x816W3E1051\x00\x00\xf1\x006W351_C2\x00\x006W3E1051\x00\x00TTM4G24NS6\x00\x00\x00\x00',
    ],
  },
  CAR.SANTA_FE_2022: {
    (Ecu.fwdRadar, 0x7d0, None): [
      b'\xf1\x00TM__ SCC F-CUP      1.00 1.00 99110-S1500         ',
      b'\xf1\x00TM__ SCC FHCUP      1.00 1.00 99110-S1500         ',
    ],
    (Ecu.abs, 0x7d1, None): [
      b'\xf1\x00TM ESC \x01 102!\x04\x03 58910-S2DA0',
      b'\xf1\x00TM ESC \x02 101 \x08\x04 58910-S2GA0',
      b'\xf1\x00TM ESC \x03 101 \x08\x02 58910-S2DA0',
      b'\xf1\x8758910-S2DA0\xf1\x00TM ESC \x03 101 \x08\x02 58910-S2DA0',
      b'\xf1\x8758910-S2GA0\xf1\x00TM ESC \x02 101 \x08\x04 58910-S2GA0',
      b'\xf1\x8758910-S1DA0\xf1\x00TM ESC \x1e 102 \x08\x08 58910-S1DA0',
      b'\xf1\x8758910-S2GA0\xf1\x00TM ESC \x04 102!\x04\x05 58910-S2GA0',
      b'\xf1\x00TM ESC \x04 102!\x04\x05 58910-S2GA0',
      b'\xf1\x00TM ESC \x04 101 \x08\x04 58910-S2GA0',
      b'\xf1\x00TM ESC \x02 103"\x07\x08 58910-S2GA0',
    ],
    (Ecu.engine, 0x7e0, None): [
      b'\xf1\x870\x00\x00\x00\x00\x00\x00\x00\x00\x00\x00\xf1\x81HM6M1_0a0_L50',
      b'\xf1\x81HM6M1_0a0_H00',
      b'\xf1\x82TACVN5GMI3XXXH0A',
      b'\xf1\x82TMBZN5TMD3XXXG2E',
      b'\xf1\x82TACVN5GSI3XXXH0A',
      b'\xf1\x82TMCFD5MMCXXXXG0A',
      b'\xf1\x81HM6M1_0a0_G20',
      b'\xf1\x870\x00\x00\x00\x00\x00\x00\x00\x00\x00\x00\xf1\x82TMDWN5TMD3TXXJ1A',
      b'\xf1\x81HM6M2_0a0_G00',
      b'\xf1\x870\x00\x00\x00\x00\x00\x00\x00\x00\x00\x00\xf1\x81HM6M1_0a0_J10',
      b'\xf1\x8739101-2STN8\xf1\x81HM6M1_0a0_M00',
    ],
    (Ecu.eps, 0x7d4, None): [
      b'\xf1\x00TM  MDPS C 1.00 1.02 56370-S2AA0 0B19',
      b'\xf1\x00TM  MDPS C 1.00 1.01 56310-S1AB0 4TSDC101',
    ],
    (Ecu.fwdCamera, 0x7c4, None): [
      b'\xf1\x00TMA MFC  AT MEX LHD 1.00 1.01 99211-S2500 210205',
      b'\xf1\x00TMA MFC  AT USA LHD 1.00 1.00 99211-S2500 200720',
      b'\xf1\x00TM  MFC  AT EUR LHD 1.00 1.03 99211-S1500 210224',
      b'\xf1\x00TMA MFC  AT USA LHD 1.00 1.01 99211-S2500 210205',
      b'\xf1\x00TMA MFC  AT USA LHD 1.00 1.03 99211-S2500 220414',
    ],
    (Ecu.transmission, 0x7e1, None): [
      b'\xf1\x00HT6WA280BLHT6WAD00A1STM2G25NH2\x00\x00\x00\x00\x00\x00\xf8\xc0\xc3\xaa',
      b'\xf1\x00HT6WA280BLHT6WAD00A1STM4G25NH1\x00\x00\x00\x00\x00\x00\x9cl\x04\xbc',
      b'\xf1\x00T02601BL  T02900A1  VTMPT25XXX900NSA\xf3\xf4Uj',
      b'\xf1\x87SDMXCA9087684GN1VfvgUUeVwwgwwwwwffffU?\xfb\xff\x97\x88\x7f\xff+\xa4\xf1\x89HT6WAD00A1\xf1\x82STM4G25NH1\x00\x00\x00\x00\x00\x00',
      b'\xf1\x00T02601BL  T02730A1  VTMPT25XXX730NS2\xa6\x06\x88\xf7',
      b'\xf1\x87SDMXCA8653204GN1EVugEUuWwwwwww\x87wwwwwv/\xfb\xff\xa8\x88\x9f\xff\xa5\x9c\xf1\x89HT6WAD00A1\xf1\x82STM4G25NH1\x00\x00\x00\x00\x00\x00',
      b'\xf1\x87954A02N250\x00\x00\x00\x00\x00\xf1\x81T02730A1  \xf1\x00T02601BL  T02730A1  VTMPT25XXX730NS2\xa6\x06\x88\xf7',
      b'\xf1\x87KMMYBU034207SB72x\x89\x88\x98h\x88\x98\x89\x87fhvvfWf33_\xff\x87\xff\x8f\xfa\x81\xe5\xf1\x89HT6TAF00A1\xf1\x82STM0M25GS1\x00\x00\x00\x00\x00\x00',
      b'\xf1\x87954A02N250\x00\x00\x00\x00\x00\xf1\x81T02730A1  \xf1\x00T02601BL  T02730A1  VTMPT25XXX730NS2\xa6',
      b'\xf1\x00HT6TA290BLHT6TAF00A1STM0M25GS1\x00\x00\x00\x00\x00\x006\xd8\x97\x15',
      b'\xf1\x00T02601BL  T02900A1  VTMPT25XXX900NS8\xb7\xaa\xfe\xfc',
      b'\xf1\x87954A02N250\x00\x00\x00\x00\x00\xf1\x81T02900A1  \xf1\x00T02601BL  T02900A1  VTMPT25XXX900NS8\xb7\xaa\xfe\xfc',
      b'\xf1\x00T02601BL  T02800A1  VTMPT25XXX800NS4\xed\xaf\xed\xf5',
      b'\xf1\x00T02601BL  T02900A1  VTMPT25XXW900NS1c\x918\xc5',
    ],
  },
  CAR.SANTA_FE_HEV_2022: {
    (Ecu.fwdRadar, 0x7d0, None): [
      b'\xf1\x00TMhe SCC FHCUP      1.00 1.00 99110-CL500         ',
    ],
    (Ecu.eps, 0x7d4, None): [
      b'\xf1\x00TM  MDPS C 1.00 1.02 56310-CLAC0 4TSHC102',
      b'\xf1\x00TM  MDPS C 1.00 1.02 56310-CLEC0 4TSHC102',
      b'\xf1\x00TM  MDPS R 1.00 1.05 57700-CL000 4TSHP105',
      b'\xf1\x00TM  MDPS C 1.00 1.02 56310-GA000 4TSHA100',
    ],
    (Ecu.fwdCamera, 0x7c4, None): [
      b'\xf1\x00TMH MFC  AT EUR LHD 1.00 1.06 99211-S1500 220727',
      b'\xf1\x00TMH MFC  AT USA LHD 1.00 1.03 99211-S1500 210224',
      b'\xf1\x00TMH MFC  AT USA LHD 1.00 1.06 99211-S1500 220727',
      b'\xf1\x00TMA MFC  AT USA LHD 1.00 1.03 99211-S2500 220414',
    ],
    (Ecu.transmission, 0x7e1, None): [
      b'\xf1\x00PSBG2333  E16\x00\x00\x00\x00\x00\x00\x00TTM2H16SA3\xa3\x1b\xe14',
      b'\xf1\x00PSBG2333  E16\x00\x00\x00\x00\x00\x00\x00TTM2H16UA3I\x94\xac\x8f',
      b'\xf1\x87959102T250\x00\x00\x00\x00\x00\xf1\x81E14\x00\x00\x00\x00\x00\x00\x00\xf1\x00PSBG2333  E14\x00\x00\x00\x00\x00\x00\x00TTM2H16SA2\x80\xd7l\xb2',
    ],
    (Ecu.engine, 0x7e0, None): [
      b'\xf1\x87391312MTC1',
      b'\xf1\x87391312MTE0',
      b'\xf1\x87391312MTL0',
    ],
  },
  CAR.SANTA_FE_PHEV_2022: {
    (Ecu.fwdRadar, 0x7d0, None): [
      b'\xf1\x8799110CL500\xf1\x00TMhe SCC FHCUP      1.00 1.00 99110-CL500         ',
    ],
    (Ecu.eps, 0x7d4, None): [
      b'\xf1\x00TM  MDPS C 1.00 1.02 56310-CLAC0 4TSHC102',
      b'\xf1\x00TM  MDPS C 1.00 1.02 56310-CLEC0 4TSHC102',
    ],
    (Ecu.fwdCamera, 0x7c4, None): [
      b'\xf1\x00TMP MFC  AT USA LHD 1.00 1.03 99211-S1500 210224',
    ],
    (Ecu.transmission, 0x7e1, None): [
      b'\xf1\x8795441-3D121\x00\xf1\x81E16\x00\x00\x00\x00\x00\x00\x00\xf1\x00PSBG2333  E16\x00\x00\x00\x00\x00\x00\x00TTM2P16SA0o\x88^\xbe',
      b'\xf1\x8795441-3D121\x00\xf1\x81E16\x00\x00\x00\x00\x00\x00\x00\xf1\x00PSBG2333  E16\x00\x00\x00\x00\x00\x00\x00TTM2P16SA1\x0b\xc5\x0f\xea',
    ],
    (Ecu.engine, 0x7e0, None): [
      b'\xf1\x87391312MTF0',
    ],
  },
  CAR.KIA_STINGER: {
    (Ecu.fwdRadar, 0x7d0, None): [
      b'\xf1\x00CK__ SCC F_CUP      1.00 1.01 96400-J5100         ',
      b'\xf1\x00CK__ SCC F_CUP      1.00 1.03 96400-J5100         ',
      b'\xf1\x00CK__ SCC F_CUP      1.00 1.01 96400-J5000         ',
      b'\xf1\x00CK__ SCC F_CUP      1.00 1.02 96400-J5100         ',
    ],
    (Ecu.engine, 0x7e0, None): [
      b'\xf1\x81606DE051\x00\x00\x00\x00\x00\x00\x00\x00',
      b'\xf1\x81640E0051\x00\x00\x00\x00\x00\x00\x00\x00',
      b'\xf1\x82CKJN3TMSDE0B\x00\x00\x00\x00',
      b'\xf1\x82CKKN3TMD_H0A\x00\x00\x00\x00',
      b'\xe0\x19\xff\xe7\xe7g\x01\xa2\x00\x0f\x00\x9e\x00\x06\x00\xff\xff\xff\xff\xff\xff\x00\x00\xff\xff\xff\xff\xff\xff\x00\x00\x0f\x0e\x0f\x0f\x0e\r\x00\x00\x7f\x02.\xff\x00\x00~p\x00\x00\x00\x00u\xff\xf9\xff\x00\x00\x00\x00V\t\xd5\x01\xc0\x00\x00\x00\x007\xfb\xfc\x0b\x8d\x00',
      b'\xf1\x81640H0051\x00\x00\x00\x00\x00\x00\x00\x00',
    ],
    (Ecu.eps, 0x7d4, None): [
      b'\xf1\x00CK  MDPS R 1.00 1.04 57700-J5200 4C2CL104',
      b'\xf1\x00CK  MDPS R 1.00 1.04 57700-J5220 4C2VL104',
      b'\xf1\x00CK  MDPS R 1.00 1.04 57700-J5420 4C4VL104',
      b'\xf1\x00CK  MDPS R 1.00 1.06 57700-J5420 4C4VL106',
      b'\xf1\x00CK  MDPS R 1.00 1.07 57700-J5220 4C2VL107',
      b'\xf1\x00CK  MDPS R 1.00 1.06 57700-J5220 4C2VL106',
    ],
    (Ecu.fwdCamera, 0x7c4, None): [
      b'\xf1\x00CK  MFC  AT USA LHD 1.00 1.03 95740-J5000 170822',
      b'\xf1\x00CK  MFC  AT USA LHD 1.00 1.04 95740-J5000 180504',
      b'\xf1\x00CK  MFC  AT EUR LHD 1.00 1.03 95740-J5000 170822',
    ],
    (Ecu.transmission, 0x7e1, None): [
      b'\xf1\x00bcsh8p54  E25\x00\x00\x00\x00\x00\x00\x00SCK0T33NB2\xb3\xee\xba\xdc',
      b'\xf1\x87VCJLE17622572DK0vd6D\x99\x98y\x97vwVffUfvfC%CuT&Dx\x87o\xff{\x1c\xf1\x81E21\x00\x00\x00\x00\x00\x00\x00\xf1\x00bcsh8p54  E21\x00\x00\x00\x00\x00\x00\x00SCK0T33NB0\x88\xa2\xe6\xf0',
      b'\xf1\x87VDHLG17000192DK2xdFffT\xa5VUD$DwT\x86wveVeeD&T\x99\xba\x8f\xff\xcc\x99\xf1\x81E21\x00\x00\x00\x00\x00\x00\x00\xf1\x00bcsh8p54  E21\x00\x00\x00\x00\x00\x00\x00SCK0T33NB0\x88\xa2\xe6\xf0',
      b'\xf1\x87VDHLG17000192DK2xdFffT\xa5VUD$DwT\x86wveVeeD&T\x99\xba\x8f\xff\xcc\x99\xf1\x89E21\x00\x00\x00\x00\x00\x00\x00\xf1\x82SCK0T33NB0',
      b'\xf1\x87VDHLG17034412DK2vD6DfVvVTD$D\x99w\x88\x98EDEDeT6DgfO\xff\xc3=\xf1\x81E21\x00\x00\x00\x00\x00\x00\x00\xf1\x00bcsh8p54  E21\x00\x00\x00\x00\x00\x00\x00SCK0T33NB0\x88\xa2\xe6\xf0',
      b'\xf1\x87VDHLG17118862DK2\x8awWwgu\x96wVfUVwv\x97xWvfvUTGTx\x87o\xff\xc9\xed\xf1\x81E21\x00\x00\x00\x00\x00\x00\x00\xf1\x00bcsh8p54  E21\x00\x00\x00\x00\x00\x00\x00SCK0T33NB0\x88\xa2\xe6\xf0',
      b'\xf1\x87VDKLJ18675252DK6\x89vhgwwwwveVU\x88w\x87w\x99vgf\x97vXfgw_\xff\xc2\xfb\xf1\x89E25\x00\x00\x00\x00\x00\x00\x00\xf1\x82TCK0T33NB2',
      b'\xf1\x87WAJTE17552812CH4vfFffvfVeT5DwvvVVdFeegeg\x88\x88o\xff\x1a]\xf1\x81E21\x00\x00\x00\x00\x00\x00\x00\xf1\x00bcsh8p54  E21\x00\x00\x00\x00\x00\x00\x00TCK2T20NB1\x19\xd2\x00\x94',
      b'\xf1\x87VDHLG17274082DK2wfFf\x89x\x98wUT5T\x88v\x97xgeGefTGTVvO\xff\x1c\x14\xf1\x81E19\x00\x00\x00\x00\x00\x00\x00\xf1\x00bcsh8p54  E19\x00\x00\x00\x00\x00\x00\x00SCK0T33UB2\xee[\x97S',
      b'\xf1\x87VDHLG17000192DK2xdFffT\xa5VUD$DwT\x86wveVeeD&T\x99\xba\x8f\xff\xcc\x99\xf1\x81E21\x00\x00\x00\x00\x00\x00\x00\xf1\x00bcsh8p54  E21\x00\x00\x00\x00\x00\x00\x00SCK0T33NB0\t\xb7\x17\xf5',
      b'\xf1\x00bcsh8p54  E21\x00\x00\x00\x00\x00\x00\x00SCK0T33NB0\t\xb7\x17\xf5',
      b'\xf1\x00bcsh8p54  E21\x00\x00\x00\x00\x00\x00\x00SCK0T33NB0\x88\xa2\xe6\xf0',
    ],
  },
  CAR.KIA_STINGER_2022: {
    (Ecu.fwdRadar, 0x7d0, None): [
      b'\xf1\x00CK__ SCC F-CUP      1.00 1.00 99110-J5500         ',
      b'\xf1\x00CK__ SCC FHCUP      1.00 1.00 99110-J5500         ',
    ],
    (Ecu.engine, 0x7e0, None): [
      b'\xf1\x81640R0051\x00\x00\x00\x00\x00\x00\x00\x00',
      b'\xf1\x81HM6M1_0a0_H00',
    ],
    (Ecu.eps, 0x7d4, None): [
      b'\xf1\x00CK  MDPS R 1.00 5.03 57700-J5380 4C2VR503',
      b'\xf1\x00CK  MDPS R 1.00 5.03 57700-J5300 4C2CL503',
    ],
    (Ecu.fwdCamera, 0x7c4, None): [
      b'\xf1\x00CK  MFC  AT AUS RHD 1.00 1.00 99211-J5500 210622',
      b'\xf1\x00CK  MFC  AT KOR LHD 1.00 1.00 99211-J5500 210622',
    ],
    (Ecu.transmission, 0x7e1, None): [
      b'\xf1\x87VCNLF11383972DK1vffV\x99\x99\x89\x98\x86eUU\x88wg\x89vfff\x97fff\x99\x87o\xff"\xc1\xf1\x81E30\x00\x00\x00\x00\x00\x00\x00\xf1\x00bcsh8p54  E30\x00\x00\x00\x00\x00\x00\x00SCK0T33GH0\xbe`\xfb\xc6',
      b'\xf1\x00bcsh8p54  E31\x00\x00\x00\x00\x00\x00\x00SCK0T25KH2B\xfbI\xe2',
    ],
  },
  CAR.PALISADE: {
    (Ecu.fwdRadar, 0x7d0, None): [
      b'\xf1\x00LX2_ SCC F-CUP      1.00 1.04 99110-S8100         ',
      b'\xf1\x00LX2_ SCC F-CUP      1.00 1.05 99110-S8100         ',
      b'\xf1\x00LX2 SCC FHCUP      1.00 1.04 99110-S8100         ',
      b'\xf1\x00LX2_ SCC FHCU-      1.00 1.05 99110-S8100         ',
      b'\xf1\x00LX2_ SCC FHCUP      1.00 1.00 99110-S8110         ',
      b'\xf1\x00LX2_ SCC FHCUP      1.00 1.04 99110-S8100         ',
      b'\xf1\x00LX2_ SCC FHCUP      1.00 1.05 99110-S8100         ',
      b'\xf1\x00ON__ FCA FHCUP      1.00 1.02 99110-S9100         ',
      b'\xf1\x00ON__ FCA FHCUP      1.00 1.01 99110-S9110         ',
    ],
    (Ecu.abs, 0x7d1, None): [
      b'\xf1\x00LX ESC \x01 103\x19\t\x10 58910-S8360',
      b'\xf1\x00LX ESC \x01 1031\t\x10 58910-S8360',
      b'\xf1\x00LX ESC \x0b 101\x19\x03\x17 58910-S8330',
      b'\xf1\x00LX ESC \x0b 102\x19\x05\x07 58910-S8330',
      b'\xf1\x00LX ESC \x0b 103\x19\t\t 58910-S8350',
      b'\xf1\x00LX ESC \x0b 103\x19\t\x07 58910-S8330',
      b'\xf1\x00LX ESC \x0b 103\x19\t\x10 58910-S8360',
      b'\xf1\x00LX ESC \x0b 104 \x10\x16 58910-S8360',
      b'\xf1\x00ON ESC \x0b 100\x18\x12\x18 58910-S9360',
      b'\xf1\x00ON ESC \x0b 101\x19\t\x08 58910-S9360',
      b'\xf1\x00ON ESC \x0b 101\x19\t\x05 58910-S9320',
      b'\xf1\x00ON ESC \x01 101\x19\t\x08 58910-S9360',
    ],
    (Ecu.engine, 0x7e0, None): [
      b'\xf1\x81640J0051\x00\x00\x00\x00\x00\x00\x00\x00',
      b'\xf1\x81640K0051\x00\x00\x00\x00\x00\x00\x00\x00',
      b'\xf1\x81640S1051\x00\x00\x00\x00\x00\x00\x00\x00',
    ],
    (Ecu.eps, 0x7d4, None): [
      b'\xf1\x00LX2 MDPS C 1,00 1,03 56310-S8020 4LXDC103',
      b'\xf1\x00LX2 MDPS C 1.00 1.03 56310-S8000 4LXDC103',
      b'\xf1\x00LX2 MDPS C 1.00 1.03 56310-S8020 4LXDC103',
      b'\xf1\x00LX2 MDPS C 1.00 1.04 56310-S8020 4LXDC104',
      b'\xf1\x00ON  MDPS C 1.00 1.00 56340-S9000 8B13',
      b'\xf1\x00ON  MDPS C 1.00 1.01 56340-S9000 9201',
    ],
    (Ecu.fwdCamera, 0x7c4, None): [
      b'\xf1\x00LX2 MFC  AT USA LHD 1.00 1.03 99211-S8100 190125',
      b'\xf1\x00LX2 MFC  AT USA LHD 1.00 1.05 99211-S8100 190909',
      b'\xf1\x00LX2 MFC  AT USA LHD 1.00 1.07 99211-S8100 200422',
      b'\xf1\x00LX2 MFC  AT USA LHD 1.00 1.08 99211-S8100 200903',
      b'\xf1\x00ON  MFC  AT USA LHD 1.00 1.01 99211-S9100 181105',
      b'\xf1\x00ON  MFC  AT USA LHD 1.00 1.03 99211-S9100 200720',
      b'\xf1\x00LX2 MFC  AT USA LHD 1.00 1.00 99211-S8110 210226',
      b'\xf1\x00ON  MFC  AT USA LHD 1.00 1.04 99211-S9100 211227',
    ],
    (Ecu.transmission, 0x7e1, None): [
      b'\xf1\x00bcsh8p54  U872\x00\x00\x00\x00\x00\x00TON4G38NB1\x96z28',
      b'\xf1\x00bcsh8p54  U891\x00\x00\x00\x00\x00\x00SLX4G38NB3X\xa8\xc08',
      b'\xf1\x00bcsh8p54  U903\x00\x00\x00\x00\x00\x00TON4G38NB2[v\\\xb6',
      b'\xf1\x00bcsh8p54  U922\x00\x00\x00\x00\x00\x00TON2G38NB5j\x94.\xde',
      b'\xf1\x87LBLUFN591307KF25vgvw\x97wwwy\x99\xa7\x99\x99\xaa\xa9\x9af\x88\x96h\x95o\xf7\xff\x99f/\xff\xe4c\xf1\x81U891\x00\x00\x00\x00\x00\x00\xf1\x00bcsh8p54  U891\x00\x00\x00\x00\x00\x00SLX2G38NB2\xd7\xc1/\xd1',
      b'\xf1\x87LBLUFN650868KF36\xa9\x98\x89\x88\xa8\x88\x88\x88h\x99\xa6\x89fw\x86gw\x88\x97x\xaa\x7f\xf6\xff\xbb\xbb\x8f\xff+\x82\xf1\x81U891\x00\x00\x00\x00\x00\x00\xf1\x00bcsh8p54  U891\x00\x00\x00\x00\x00\x00SLX2G38NB3\xd1\xc3\xf8\xa8',
      b'\xf1\x87LBLUFN655162KF36\x98\x88\x88\x88\x98\x88\x88\x88x\x99\xa7\x89x\x99\xa7\x89x\x99\x97\x89g\x7f\xf7\xffwU_\xff\xe9!\xf1\x81U891\x00\x00\x00\x00\x00\x00\xf1\x00bcsh8p54  U891\x00\x00\x00\x00\x00\x00SLX2G38NB3\xd1\xc3\xf8\xa8',
      b'\xf1\x87LBLUFN731381KF36\xb9\x99\x89\x98\x98\x88\x88\x88\x89\x99\xa8\x99\x88\x99\xa8\x89\x88\x88\x98\x88V\x7f\xf6\xff\x99w\x8f\xff\xad\xd8\xf1\x81U891\x00\x00\x00\x00\x00\x00\xf1\x00bcsh8p54  U891\x00\x00\x00\x00\x00\x00SLX2G38NB3\xd1\xc3\xf8\xa8',
      b'\xf1\x87LDKVAA0028604HH1\xa8\x88x\x87vgvw\x88\x99\xa8\x89gw\x86ww\x88\x97x\x97o\xf9\xff\x97w\x7f\xffo\x02\xf1\x81U872\x00\x00\x00\x00\x00\x00\xf1\x00bcsh8p54  U872\x00\x00\x00\x00\x00\x00TON4G38NB1\x96z28',
      b'\xf1\x87LDKVAA3068374HH1wwww\x87xw\x87y\x99\xa7\x99w\x88\x87xw\x88\x97x\x85\xaf\xfa\xffvU/\xffU\xdc\xf1\x81U872\x00\x00\x00\x00\x00\x00\xf1\x00bcsh8p54  U872\x00\x00\x00\x00\x00\x00TON4G38NB1\x96z28',
      b'\xf1\x87LDKVBN382172KF26\x98\x88\x88\x88\xa8\x88\x88\x88x\x99\xa7\x89\x87\x88\x98x\x98\x99\xa9\x89\xa5_\xf6\xffDDO\xff\xcd\x16\xf1\x81U891\x00\x00\x00\x00\x00\x00\xf1\x00bcsh8p54  U891\x00\x00\x00\x00\x00\x00SLX4G38NB2\xafL]\xe7',
      b'\xf1\x87LDKVBN424201KF26\xba\xaa\x9a\xa9\x99\x99\x89\x98\x89\x99\xa8\x99\x88\x99\x98\x89\x88\x99\xa8\x89v\x7f\xf7\xffwf_\xffq\xa6\xf1\x81U891\x00\x00\x00\x00\x00\x00\xf1\x00bcsh8p54  U891\x00\x00\x00\x00\x00\x00SLX4G38NB2\xafL]\xe7',
      b'\xf1\x87LDKVBN540766KF37\x87wgv\x87w\x87xx\x99\x97\x89v\x88\x97h\x88\x88\x88\x88x\x7f\xf6\xffvUo\xff\xd3\x01\xf1\x81U891\x00\x00\x00\x00\x00\x00\xf1\x00bcsh8p54  U891\x00\x00\x00\x00\x00\x00SLX4G38NB2\xafL]\xe7',
      b'\xf1\x87LDLVAA4225634HH1\x98\x88\x88\x88eUeVx\x88\x87\x88g\x88\x86xx\x88\x87\x88\x86o\xf9\xff\x87w\x7f\xff\xf2\xf7\xf1\x81U903\x00\x00\x00\x00\x00\x00\xf1\x00bcsh8p54  U903\x00\x00\x00\x00\x00\x00TON4G38NB2[v\\\xb6',
      b'\xf1\x87LDLVAA4777834HH1\x98\x88x\x87\x87wwwx\x88\x87\x88x\x99\x97\x89x\x88\x97\x88\x86o\xfa\xff\x86fO\xff\x1d9\xf1\x81U903\x00\x00\x00\x00\x00\x00\xf1\x00bcsh8p54  U903\x00\x00\x00\x00\x00\x00TON4G38NB2[v\\\xb6',
      b'\xf1\x87LDLVAA5194534HH1ffvguUUUx\x88\xa7\x88h\x99\x96\x89x\x88\x97\x88ro\xf9\xff\x98wo\xff\xaaM\xf1\x81U903\x00\x00\x00\x00\x00\x00\xf1\x00bcsh8p54  U903\x00\x00\x00\x00\x00\x00TON4G38NB2[v\\\xb6',
      b'\xf1\x87LDLVAA5949924HH1\xa9\x99y\x97\x87wwwx\x99\x97\x89x\x99\xa7\x89x\x99\xa7\x89\x87_\xfa\xffeD?\xff\xf1\xfd\xf1\x81U903\x00\x00\x00\x00\x00\x00\xf1\x00bcsh8p54  U903\x00\x00\x00\x00\x00\x00TON4G38NB2[v\\\xb6',
      b'\xf1\x87LDLVBN560098KF26\x86fff\x87vgfg\x88\x96xfw\x86gfw\x86g\x95\xf6\xffeU_\xff\x92c\xf1\x81U891\x00\x00\x00\x00\x00\x00\xf1\x00bcsh8p54  U891\x00\x00\x00\x00\x00\x00SLX4G38NB2\xafL]\xe7',
      b'\xf1\x87LDLVBN602045KF26\xb9\x99\x89\x98\x97vwgy\xaa\xb7\x9af\x88\x96hw\x99\xa7y\xa9\x7f\xf5\xff\x99w\x7f\xff,\xd3\xf1\x81U891\x00\x00\x00\x00\x00\x00\xf1\x00bcsh8p54  U891\x00\x00\x00\x00\x00\x00SLX4G38NB3X\xa8\xc08',
      b'\xf1\x87LDLVBN628911KF26\xa9\x99\x89\x98\x98\x88\x88\x88y\x99\xa7\x99fw\x86gw\x88\x87x\x83\x7f\xf6\xff\x98wo\xff2\xda\xf1\x81U891\x00\x00\x00\x00\x00\x00\xf1\x00bcsh8p54  U891\x00\x00\x00\x00\x00\x00SLX4G38NB3X\xa8\xc08',
      b'\xf1\x87LDLVBN645817KF37\x87www\x98\x87xwx\x99\x97\x89\x99\x99\x99\x99g\x88\x96x\xb6_\xf7\xff\x98fo\xff\xe2\x86\xf1\x81U891\x00\x00\x00\x00\x00\x00\xf1\x00bcsh8p54  U891\x00\x00\x00\x00\x00\x00SLX4G38NB3X\xa8\xc08',
      b'\xf1\x87LDLVBN662115KF37\x98\x88\x88\x88\xa8\x88\x88\x88x\x99\x97\x89x\x99\xa7\x89\x88\x99\xa8\x89\x88\x7f\xf7\xfffD_\xff\xdc\x84\xf1\x81U891\x00\x00\x00\x00\x00\x00\xf1\x00bcsh8p54  U891\x00\x00\x00\x00\x00\x00SLX4G38NB3X\xa8\xc08',
      b'\xf1\x87LDLVBN667933KF37\xb9\x99\x89\x98\xb9\x99\x99\x99x\x88\x87\x88w\x88\x87x\x88\x88\x98\x88\xcbo\xf7\xffe3/\xffQ!\xf1\x81U891\x00\x00\x00\x00\x00\x00\xf1\x00bcsh8p54  U891\x00\x00\x00\x00\x00\x00SLX4G38NB3X\xa8\xc08',
      b'\xf1\x87LDLVBN673087KF37\x97www\x86fvgx\x99\x97\x89\x99\xaa\xa9\x9ag\x88\x86x\xe9_\xf8\xff\x98w\x7f\xff"\xad\xf1\x81U891\x00\x00\x00\x00\x00\x00\xf1\x00bcsh8p54  U891\x00\x00\x00\x00\x00\x00SLX4G38NB3X\xa8\xc08',
      b'\xf1\x87LDLVBN673841KF37\x98\x88x\x87\x86g\x86xy\x99\xa7\x99\x88\x99\xa8\x89w\x88\x97xdo\xf5\xff\x98\x88\x8f\xffT\xec\xf1\x81U891\x00\x00\x00\x00\x00\x00\xf1\x00bcsh8p54  U891\x00\x00\x00\x00\x00\x00SLX4G38NB3X\xa8\xc08',
      b'\xf1\x87LDLVBN681363KF37\x98\x88\x88\x88\x97x\x87\x88y\xaa\xa7\x9a\x88\x88\x98\x88\x88\x88\x88\x88vo\xf6\xffvD\x7f\xff%v\xf1\x81U891\x00\x00\x00\x00\x00\x00\xf1\x00bcsh8p54  U891\x00\x00\x00\x00\x00\x00SLX4G38NB3X\xa8\xc08',
      b'\xf1\x87LDLVBN713782KF37\x99\x99y\x97\x98\x88\x88\x88x\x88\x97\x88\x88\x99\x98\x89\x88\x99\xa8\x89\x87o\xf7\xffeU?\xff7,\xf1\x81U891\x00\x00\x00\x00\x00\x00\xf1\x00bcsh8p54  U891\x00\x00\x00\x00\x00\x00SLX4G38NB3X\xa8\xc08',
      b'\xf1\x87LDLVBN713890KF26\xb9\x99\x89\x98\xa9\x99\x99\x99x\x99\x97\x89\x88\x99\xa8\x89\x88\x99\xb8\x89Do\xf7\xff\xa9\x88o\xffs\r\xf1\x81U891\x00\x00\x00\x00\x00\x00\xf1\x00bcsh8p54  U891\x00\x00\x00\x00\x00\x00SLX4G38NB3X\xa8\xc08',
      b'\xf1\x87LDLVBN733215KF37\x99\x98y\x87\x97wwwi\x99\xa6\x99x\x99\xa7\x89V\x88\x95h\x86o\xf7\xffeDO\xff\x12\xe7\xf1\x81U891\x00\x00\x00\x00\x00\x00\xf1\x00bcsh8p54  U891\x00\x00\x00\x00\x00\x00SLX4G38NB3X\xa8\xc08',
      b'\xf1\x87LDLVBN750044KF37\xca\xa9\x8a\x98\xa7wwwy\xaa\xb7\x9ag\x88\x96x\x88\x99\xa8\x89\xb9\x7f\xf6\xff\xa8w\x7f\xff\xbe\xde\xf1\x81U891\x00\x00\x00\x00\x00\x00\xf1\x00bcsh8p54  U891\x00\x00\x00\x00\x00\x00SLX4G38NB3X\xa8\xc08',
      b'\xf1\x87LDLVBN752612KF37\xba\xaa\x8a\xa8\x87w\x87xy\xaa\xa7\x9a\x88\x99\x98\x89x\x88\x97\x88\x96o\xf6\xffvU_\xffh\x1b\xf1\x81U891\x00\x00\x00\x00\x00\x00\xf1\x00bcsh8p54  U891\x00\x00\x00\x00\x00\x00SLX4G38NB3X\xa8\xc08',
      b'\xf1\x87LDLVBN755553KF37\x87xw\x87\x97w\x87xy\x99\xa7\x99\x99\x99\xa9\x99Vw\x95gwo\xf6\xffwUO\xff\xb5T\xf1\x81U891\x00\x00\x00\x00\x00\x00\xf1\x00bcsh8p54  U891\x00\x00\x00\x00\x00\x00SLX4G38NB3X\xa8\xc08',
      b'\xf1\x87LDLVBN757883KF37\x98\x87xw\x98\x87\x88xy\xaa\xb7\x9ag\x88\x96x\x89\x99\xa8\x99e\x7f\xf6\xff\xa9\x88o\xff5\x15\xf1\x81U922\x00\x00\x00\x00\x00\x00\xf1\x00bcsh8p54  U922\x00\x00\x00\x00\x00\x00SLX4G38NB4\xd6\xe8\xd7\xa6',
      b'\xf1\x87LDMVBN778156KF37\x87vWe\xa9\x99\x99\x99y\x99\xb7\x99\x99\x99\x99\x99x\x99\x97\x89\xa8\x7f\xf8\xffwf\x7f\xff\x82_\xf1\x81U922\x00\x00\x00\x00\x00\x00\xf1\x00bcsh8p54  U922\x00\x00\x00\x00\x00\x00SLX4G38NB4\xd6\xe8\xd7\xa6',
      b'\xf1\x87LDMVBN780576KF37\x98\x87hv\x97x\x97\x89x\x99\xa7\x89\x88\x99\x98\x89w\x88\x97x\x98\x7f\xf7\xff\xba\x88\x8f\xff\x1e0\xf1\x81U922\x00\x00\x00\x00\x00\x00\xf1\x00bcsh8p54  U922\x00\x00\x00\x00\x00\x00SLX4G38NB4\xd6\xe8\xd7\xa6',
      b'\xf1\x87LDMVBN783485KF37\x87www\x87vwgy\x99\xa7\x99\x99\x99\xa9\x99Vw\x95g\x89_\xf6\xff\xa9w_\xff\xc5\xd6\xf1\x81U922\x00\x00\x00\x00\x00\x00\xf1\x00bcsh8p54  U922\x00\x00\x00\x00\x00\x00SLX4G38NB4\xd6\xe8\xd7\xa6',
      b'\xf1\x87LDMVBN811844KF37\x87vwgvfffx\x99\xa7\x89Vw\x95gg\x88\xa6xe\x8f\xf6\xff\x97wO\xff\t\x80\xf1\x81U922\x00\x00\x00\x00\x00\x00\xf1\x00bcsh8p54  U922\x00\x00\x00\x00\x00\x00SLX4G38NB4\xd6\xe8\xd7\xa6',
      b'\xf1\x87LDMVBN830601KF37\xa7www\xa8\x87xwx\x99\xa7\x89Uw\x85Ww\x88\x97x\x88o\xf6\xff\x8a\xaa\x7f\xff\xe2:\xf1\x81U922\x00\x00\x00\x00\x00\x00\xf1\x00bcsh8p54  U922\x00\x00\x00\x00\x00\x00SLX4G38NB4\xd6\xe8\xd7\xa6',
      b'\xf1\x87LDMVBN848789KF37\x87w\x87x\x87w\x87xy\x99\xb7\x99\x87\x88\x98x\x88\x99\xa8\x89\x87\x7f\xf6\xfffUo\xff\xe3!\xf1\x81U922\x00\x00\x00\x00\x00\x00\xf1\x00bcsh8p54  U922\x00\x00\x00\x00\x00\x00SLX4G38NB5\xb9\x94\xe8\x89',
      b'\xf1\x87LDMVBN851595KF37\x97wgvvfffx\x99\xb7\x89\x88\x99\x98\x89\x87\x88\x98x\x99\x7f\xf7\xff\x97w\x7f\xff@\xf3\xf1\x81U922\x00\x00\x00\x00\x00\x00\xf1\x00bcsh8p54  U922\x00\x00\x00\x00\x00\x00SLX4G38NB5\xb9\x94\xe8\x89',
      b'\xf1\x87LDMVBN873175KF26\xa8\x88\x88\x88vfVex\x99\xb7\x89\x88\x99\x98\x89x\x88\x97\x88f\x7f\xf7\xff\xbb\xaa\x8f\xff,\x04\xf1\x81U922\x00\x00\x00\x00\x00\x00\xf1\x00bcsh8p54  U922\x00\x00\x00\x00\x00\x00SLX4G38NB5\xb9\x94\xe8\x89',
      b'\xf1\x87LDMVBN879401KF26veVU\xa8\x88\x88\x88g\x88\xa6xVw\x95gx\x88\xa7\x88v\x8f\xf9\xff\xdd\xbb\xbf\xff\xb3\x99\xf1\x81U922\x00\x00\x00\x00\x00\x00\xf1\x00bcsh8p54  U922\x00\x00\x00\x00\x00\x00SLX4G38NB5\xb9\x94\xe8\x89',
      b'\xf1\x87LDMVBN881314KF37\xa8\x88h\x86\x97www\x89\x99\xa8\x99w\x88\x97xx\x99\xa7\x89\xca\x7f\xf8\xff\xba\x99\x8f\xff\xd8v\xf1\x81U922\x00\x00\x00\x00\x00\x00\xf1\x00bcsh8p54  U922\x00\x00\x00\x00\x00\x00SLX4G38NB5\xb9\x94\xe8\x89',
      b'\xf1\x87LDMVBN888651KF37\xa9\x99\x89\x98vfff\x88\x99\x98\x89w\x99\xa7y\x88\x88\x98\x88D\x8f\xf9\xff\xcb\x99\x8f\xff\xa5\x1e\xf1\x81U922\x00\x00\x00\x00\x00\x00\xf1\x00bcsh8p54  U922\x00\x00\x00\x00\x00\x00SLX4G38NB5\xb9\x94\xe8\x89',
      b'\xf1\x87LDMVBN889419KF37\xa9\x99y\x97\x87w\x87xx\x88\x97\x88w\x88\x97x\x88\x99\x98\x89e\x9f\xf9\xffeUo\xff\x901\xf1\x81U922\x00\x00\x00\x00\x00\x00\xf1\x00bcsh8p54  U922\x00\x00\x00\x00\x00\x00SLX4G38NB5\xb9\x94\xe8\x89',
      b'\xf1\x87LDMVBN895969KF37vefV\x87vgfx\x99\xa7\x89\x99\x99\xb9\x99f\x88\x96he_\xf7\xffxwo\xff\x14\xf9\xf1\x81U922\x00\x00\x00\x00\x00\x00\xf1\x00bcsh8p54  U922\x00\x00\x00\x00\x00\x00SLX4G38NB5\xb9\x94\xe8\x89',
      b'\xf1\x87LDMVBN899222KF37\xa8\x88x\x87\x97www\x98\x99\x99\x89\x88\x99\x98\x89f\x88\x96hdo\xf7\xff\xbb\xaa\x9f\xff\xe2U\xf1\x81U922\x00\x00\x00\x00\x00\x00\xf1\x00bcsh8p54  U922\x00\x00\x00\x00\x00\x00SLX4G38NB5\xb9\x94\xe8\x89',
      b"\xf1\x87LBLUFN622950KF36\xa8\x88\x88\x88\x87w\x87xh\x99\x96\x89\x88\x99\x98\x89\x88\x99\x98\x89\x87o\xf6\xff\x98\x88o\xffx'\xf1\x81U891\x00\x00\x00\x00\x00\x00\xf1\x00bcsh8p54  U891\x00\x00\x00\x00\x00\x00SLX2G38NB3\xd1\xc3\xf8\xa8",
      b'\xf1\x87LDMVBN950669KF37\x97www\x96fffy\x99\xa7\x99\xa9\x99\xaa\x99g\x88\x96x\xb8\x8f\xf9\xffTD/\xff\xa7\xcb\xf1\x81U922\x00\x00\x00\x00\x00\x00\xf1\x00bcsh8p54  U922\x00\x00\x00\x00\x00\x00SLX4G38NB5\xb9\x94\xe8\x89',
      b'\xf1\x87LDLVAA4478824HH1\x87wwwvfvg\x89\x99\xa8\x99w\x88\x87x\x89\x99\xa8\x99\xa6o\xfa\xfffU/\xffu\x92\xf1\x81U903\x00\x00\x00\x00\x00\x00\xf1\x00bcsh8p54  U903\x00\x00\x00\x00\x00\x00TON4G38NB2[v\\\xb6',
      b'\xf1\x87LDMVBN871852KF37\xb9\x99\x99\x99\xa8\x88\x88\x88y\x99\xa7\x99x\x99\xa7\x89\x88\x88\x98\x88\x89o\xf7\xff\xaa\x88o\xff\x0e\xed\xf1\x81U922\x00\x00\x00\x00\x00\x00\xf1\x00bcsh8p54  U922\x00\x00\x00\x00\x00\x00SLX4G38NB5\xb9\x94\xe8\x89',
    ],
  },
  CAR.VELOSTER: {
    (Ecu.fwdRadar, 0x7d0, None): [
      b'\xf1\x00JS__ SCC H-CUP      1.00 1.02 95650-J3200         ',
      b'\xf1\x00JS__ SCC HNCUP      1.00 1.02 95650-J3100         ',
    ],
    (Ecu.abs, 0x7d1, None): [
      b'\xf1\x00\x00\x00\x00\x00\x00\x00',
      b'\xf1\x816V8RAC00121.ELF\xf1\x00\x00\x00\x00\x00\x00\x00',
    ],
    (Ecu.engine, 0x7e0, None): [
      b'\x01TJS-JNU06F200H0A',
      b'\x01TJS-JDK06F200H0A',
      b'391282BJF5 ',
    ],
    (Ecu.eps, 0x7d4, None): [b'\xf1\x00JSL MDPS C 1.00 1.03 56340-J3000 8308', ],
    (Ecu.fwdCamera, 0x7c4, None): [
      b'\xf1\x00JS  LKAS AT USA LHD 1.00 1.02 95740-J3000 K32',
      b'\xf1\x00JS  LKAS AT KOR LHD 1.00 1.03 95740-J3000 K33',
    ],
    (Ecu.transmission, 0x7e1, None): [
      b'\xf1\x816U2V8051\x00\x00\xf1\x006U2V0_C2\x00\x006U2V8051\x00\x00DJS0T16NS1\xba\x02\xb8\x80',
      b'\xf1\x816U2V8051\x00\x00\xf1\x006U2V0_C2\x00\x006U2V8051\x00\x00DJS0T16NS1\x00\x00\x00\x00',
      b'\xf1\x816U2V8051\x00\x00\xf1\x006U2V0_C2\x00\x006U2V8051\x00\x00DJS0T16KS2\016\xba\036\xa2',
    ],
  },
  CAR.GENESIS_G70: {
    (Ecu.fwdRadar, 0x7d0, None): [
      b'\xf1\x00IK__ SCC F-CUP      1.00 1.02 96400-G9100         ',
      b'\xf1\x00IK__ SCC F-CUP      1.00 1.01 96400-G9100         ',
    ],
    (Ecu.engine, 0x7e0, None): [
      b'\xf1\x81640F0051\x00\x00\x00\x00\x00\x00\x00\x00',
    ],
    (Ecu.eps, 0x7d4, None): [
      b'\xf1\x00IK  MDPS R 1.00 1.06 57700-G9420 4I4VL106',
    ],
    (Ecu.fwdCamera, 0x7c4, None): [
      b'\xf1\x00IK  MFC  AT USA LHD 1.00 1.01 95740-G9000 170920',
    ],
    (Ecu.transmission, 0x7e1, None): [
      b'\xf1\x00bcsh8p54  E25\x00\x00\x00\x00\x00\x00\x00SIK0T33NB2\x11\x1am\xda',
      b'\xf1\x87VDJLT17895112DN4\x88fVf\x99\x88\x88\x88\x87fVe\x88vhwwUFU\x97eFex\x99\xff\xb7\x82\xf1\x81E25\x00\x00\x00\x00\x00\x00\x00\xf1\x00bcsh8p54  E25\x00\x00\x00\x00\x00\x00\x00SIK0T33NB2\x11\x1am\xda',
    ],
  },
  CAR.GENESIS_G70_2020: {
    (Ecu.eps, 0x7d4, None): [
      b'\xf1\x00IK  MDPS R 1.00 1.07 57700-G9220 4I2VL107',
      b'\xf1\x00IK  MDPS R 1.00 1.07 57700-G9420 4I4VL107',
      b'\xf1\x00IK  MDPS R 1.00 1.08 57700-G9420 4I4VL108',
      b'\xf1\x00IK  MDPS R 1.00 1.08 57700-G9200 4I2CL108',
    ],
    (Ecu.transmission, 0x7e1, None): [
      b'\xf1\x87VCJLP18407832DN3\x88vXfvUVT\x97eFU\x87d7v\x88eVeveFU\x89\x98\x7f\xff\xb2\xb0\xf1\x81E25\x00\x00\x00',
      b'\x00\x00\x00\x00\xf1\x00bcsh8p54  E25\x00\x00\x00\x00\x00\x00\x00SIK0T33NB4\xecE\xefL',
      b'\xf1\x87VDKLT18912362DN4wfVfwefeveVUwfvw\x88vWfvUFU\x89\xa9\x8f\xff\x87w\xf1\x81E25\x00\x00\x00\x00\x00\x00\x00\xf1\x00bcsh8p54  E25\x00\x00\x00\x00\x00\x00\x00SIK0T33NB4\xecE\xefL',
      b'\xf1\x87VDJLC18480772DK9\x88eHfwfff\x87eFUeDEU\x98eFe\x86T5DVyo\xff\x87s\xf1\x81E25\x00\x00\x00\x00\x00\x00\x00\xf1\x00bcsh8p54  E25\x00\x00\x00\x00\x00\x00\x00SIK0T33KB5\x9f\xa5&\x81',
      b'\xf1\x00bcsh8p54  E25\x00\x00\x00\x00\x00\x00\x00SIK0T20KB3Wuvz',
    ],
    (Ecu.fwdRadar, 0x7d0, None): [
      b'\xf1\x00IK__ SCC F-CUP      1.00 1.02 96400-G9100         ',
      b'\xf1\x00IK__ SCC F-CUP      1.00 1.02 96400-G9100         \xf1\xa01.02',
      b'\xf1\x00IK__ SCC FHCUP      1.00 1.02 96400-G9000         ',
    ],
    (Ecu.fwdCamera, 0x7c4, None): [
      b'\xf1\x00IK  MFC  AT USA LHD 1.00 1.01 95740-G9000 170920',
      b'\xf1\x00IK  MFC  AT KOR LHD 1.00 1.01 95740-G9000 170920',
    ],
    (Ecu.engine, 0x7e0, None): [
      b'\xf1\x81640J0051\x00\x00\x00\x00\x00\x00\x00\x00',
      b'\xf1\x81640H0051\x00\x00\x00\x00\x00\x00\x00\x00',
      b'\xf1\x81606G2051\x00\x00\x00\x00\x00\x00\x00\x00',
    ],
  },
  CAR.GENESIS_G80: {
    (Ecu.fwdRadar, 0x7d0, None): [
      b'\xf1\x00DH__ SCC F-CUP      1.00 1.01 96400-B1120         ',
    ],
    (Ecu.fwdCamera, 0x7c4, None): [
      b'\xf1\x00DH  LKAS AT USA LHD 1.01 1.03 95895-B1500 180713',
      b'\xf1\x00DH  LKAS AT USA LHD 1.01 1.02 95895-B1500 170810',
      b'\xf1\x00DH  LKAS AT USA LHD 1.01 1.01 95895-B1500 161014',
    ],
    (Ecu.transmission, 0x7e1, None): [
      b'\xf1\x00bcsh8p54  E21\x00\x00\x00\x00\x00\x00\x00SDH0T33NH4\xd7O\x9e\xc9',
      b'\xf1\x00bcsh8p54  E18\x00\x00\x00\x00\x00\x00\x00TDH0G38NH3:-\xa9n',
      b'\xf1\x00bcsh8p54  E18\x00\x00\x00\x00\x00\x00\x00SDH0G38NH2j\x9dA\x1c',
      b'\xf1\x00bcsh8p54  E18\x00\x00\x00\x00\x00\x00\x00SDH0T33NH3\x97\xe6\xbc\xb8',
    ],
    (Ecu.engine, 0x7e0, None): [
      b'\xf1\x81640F0051\x00\x00\x00\x00\x00\x00\x00\x00',
    ],
  },
  CAR.GENESIS_G90: {
    (Ecu.transmission, 0x7e1, None): [
      b'\xf1\x87VDGMD15352242DD3w\x87gxwvgv\x87wvw\x88wXwffVfffUfw\x88o\xff\x06J\xf1\x81E14\x00\x00\x00\x00\x00\x00\x00\xf1\x00bcshcm49  E14\x00\x00\x00\x00\x00\x00\x00SHI0G50NB1tc5\xb7',
      b'\xf1\x87VDGMD15866192DD3x\x88x\x89wuFvvfUf\x88vWwgwwwvfVgx\x87o\xff\xbc^\xf1\x81E14\x00\x00\x00\x00\x00\x00\x00\xf1\x00bcshcm49  E14\x00\x00\x00\x00\x00\x00\x00SHI0G50NB1tc5\xb7',
    ],
    (Ecu.fwdRadar, 0x7d0, None): [b'\xf1\x00HI__ SCC F-CUP      1.00 1.01 96400-D2100         '],
    (Ecu.fwdCamera, 0x7c4, None): [b'\xf1\x00HI  LKAS AT USA LHD 1.00 1.00 95895-D2020 160302'],
    (Ecu.engine, 0x7e0, None): [b'\xf1\x810000000000\x00'],
  },
  CAR.KONA: {
    (Ecu.fwdRadar, 0x7d0, None): [b'\xf1\x00OS__ SCC F-CUP      1.00 1.00 95655-J9200         ', ],
    (Ecu.abs, 0x7d1, None): [b'\xf1\x816V5RAK00018.ELF\xf1\x00\x00\x00\x00\x00\x00\x00', ],
    (Ecu.engine, 0x7e0, None): [b'"\x01TOS-0NU06F301J02', ],
    (Ecu.eps, 0x7d4, None): [b'\xf1\x00OS  MDPS C 1.00 1.05 56310J9030\x00 4OSDC105', ],
    (Ecu.fwdCamera, 0x7c4, None): [b'\xf1\x00OS9 LKAS AT USA LHD 1.00 1.00 95740-J9300 g21', ],
    (Ecu.transmission, 0x7e1, None): [b'\xf1\x816U2VE051\x00\x00\xf1\x006U2V0_C2\x00\x006U2VE051\x00\x00DOS4T16NS3\x00\x00\x00\x00', ],
  },
  CAR.KIA_CEED:  {
    (Ecu.fwdRadar, 0x7D0, None): [b'\xf1\000CD__ SCC F-CUP      1.00 1.02 99110-J7000         ', ],
    (Ecu.eps, 0x7D4, None): [b'\xf1\000CD  MDPS C 1.00 1.06 56310-XX000 4CDEC106', ],
    (Ecu.fwdCamera, 0x7C4, None): [b'\xf1\000CD  LKAS AT EUR LHD 1.00 1.01 99211-J7000 B40', ],
    (Ecu.engine, 0x7E0, None): [b'\001TCD-JECU4F202H0K', ],
    (Ecu.transmission, 0x7E1, None): [
      b'\xf1\x816U2V7051\000\000\xf1\0006U2V0_C2\000\0006U2V7051\000\000DCD0T14US1\000\000\000\000',
      b'\xf1\x816U2V7051\x00\x00\xf1\x006U2V0_C2\x00\x006U2V7051\x00\x00DCD0T14US1U\x867Z',
    ],
    (Ecu.abs, 0x7D1, None): [b'\xf1\000CD ESC \003 102\030\b\005 58920-J7350', ],
  },
  CAR.KIA_FORTE: {
    (Ecu.eps, 0x7D4, None): [
      b'\xf1\x00BD  MDPS C 1.00 1.02 56310-XX000 4BD2C102',
      b'\xf1\x00BD  MDPS C 1.00 1.08 56310/M6300 4BDDC108',
      b'\xf1\x00BD  MDPS C 1.00 1.08 56310M6300\x00 4BDDC108',
      b'\xf1\x00BDm MDPS C A.01 1.03 56310M7800\x00 4BPMC103',
    ],
    (Ecu.fwdCamera, 0x7C4, None): [
      b'\xf1\x00BD  LKAS AT USA LHD 1.00 1.04 95740-M6000 J33',
      b'\xf1\x00BDP LKAS AT USA LHD 1.00 1.05 99211-M6500 744',
    ],
    (Ecu.fwdRadar, 0x7D0, None): [
      b'\xf1\x00BD__ SCC H-CUP      1.00 1.02 99110-M6000         ',
      b'\xf1\x00BDPE_SCC FHCUPC     1.00 1.04 99110-M6500\x00\x00\x00\x00\x00\x00\x00\x00\x00',
    ],
    (Ecu.engine, 0x7e0, None): [
      b'\x01TBDM1NU06F200H01',
      b'391182B945\x00',
      b'\xf1\x81616F2051\x00\x00\x00\x00\x00\x00\x00\x00',
    ],
    (Ecu.abs, 0x7d1, None): [
      b'\xf1\x816VGRAH00018.ELF\xf1\x00\x00\x00\x00\x00\x00\x00',
      b'\xf1\x8758900-M7AB0 \xf1\x816VQRAD00127.ELF\xf1\x00\x00\x00\x00\x00\x00\x00',
    ],
    (Ecu.transmission, 0x7e1, None): [
      b'\xf1\x006V2B0_C2\x00\x006V2C6051\x00\x00CBD0N20NL1\x00\x00\x00\x00',
      b'\xf1\x816U2VC051\x00\x00\xf1\x006U2V0_C2\x00\x006U2VC051\x00\x00DBD0T16SS0\x00\x00\x00\x00',
      b"\xf1\x816U2VC051\x00\x00\xf1\x006U2V0_C2\x00\x006U2VC051\x00\x00DBD0T16SS0\xcf\x1e'\xc3",
    ],
  },
  CAR.KIA_K5_2021: {
    (Ecu.fwdRadar, 0x7D0, None): [
      b'\xf1\000DL3_ SCC FHCUP      1.00 1.03 99110-L2000         ',
      b'\xf1\x8799110L2000\xf1\000DL3_ SCC FHCUP      1.00 1.03 99110-L2000         ',
      b'\xf1\x8799110L2100\xf1\x00DL3_ SCC F-CUP      1.00 1.03 99110-L2100         ',
      b'\xf1\x8799110L2100\xf1\x00DL3_ SCC FHCUP      1.00 1.03 99110-L2100         ',
      b'\xf1\x00DL3_ SCC F-CUP      1.00 1.03 99110-L2100         ',
    ],
    (Ecu.eps, 0x7D4, None): [
      b'\xf1\x8756310-L3110\xf1\000DL3 MDPS C 1.00 1.01 56310-L3110 4DLAC101',
      b'\xf1\x8756310-L3220\xf1\x00DL3 MDPS C 1.00 1.01 56310-L3220 4DLAC101',
      b'\xf1\x8757700-L3000\xf1\x00DL3 MDPS R 1.00 1.02 57700-L3000 4DLAP102',
      b'\xf1\x00DL3 MDPS C 1.00 1.01 56310-L3220 4DLAC101',
    ],
    (Ecu.fwdCamera, 0x7C4, None): [
      b'\xf1\x00DL3 MFC  AT USA LHD 1.00 1.03 99210-L3000 200915',
      b'\xf1\x00DL3 MFC  AT USA LHD 1.00 1.04 99210-L3000 210208',
    ],
    (Ecu.abs, 0x7D1, None): [
      b'\xf1\000DL ESC \006 101 \004\002 58910-L3200',
      b'\xf1\x8758910-L3200\xf1\000DL ESC \006 101 \004\002 58910-L3200',
      b'\xf1\x8758910-L3800\xf1\x00DL ESC \t 101 \x07\x02 58910-L3800',
      b'\xf1\x8758910-L3600\xf1\x00DL ESC \x03 100 \x08\x02 58910-L3600',
      b'\xf1\x00DL ESC \t 100 \x06\x02 58910-L3800',
    ],
    (Ecu.engine, 0x7E0, None): [
      b'\xf1\x87391212MKT0',
      b'\xf1\x87391212MKV0',
      b'\xf1\x870\x00\x00\x00\x00\x00\x00\x00\x00\x00\x00\xf1\x82DLDWN5TMDCXXXJ1B',
    ],
    (Ecu.transmission, 0x7E1, None): [
      b'\xf1\000bcsh8p54  U913\000\000\000\000\000\000TDL2T16NB1ia\v\xb8',
      b'\xf1\x87SALFEA5652514GK2UUeV\x88\x87\x88xxwg\x87ww\x87wwfwvd/\xfb\xffvU_\xff\x93\xd3\xf1\x81U913\000\000\000\000\000\000\xf1\000bcsh8p54  U913\000\000\000\000\000\000TDL2T16NB1ia\v\xb8',
      b'\xf1\x87SALFEA6046104GK2wvwgeTeFg\x88\x96xwwwwffvfe?\xfd\xff\x86fo\xff\x97A\xf1\x81U913\x00\x00\x00\x00\x00\x00\xf1\x00bcsh8p54  U913\x00\x00\x00\x00\x00\x00TDL2T16NB1ia\x0b\xb8',
      b'\xf1\x87SCMSAA8572454GK1\x87x\x87\x88Vf\x86hgwvwvwwgvwwgT?\xfb\xff\x97fo\xffH\xb8\xf1\x81U913\x00\x00\x00\x00\x00\x00\xf1\x00bcsh8p54  U913\x00\x00\x00\x00\x00\x00TDL4T16NB05\x94t\x18',
      b'\xf1\x87954A02N300\x00\x00\x00\x00\x00\xf1\x81T02730A1  \xf1\x00T02601BL  T02730A1  WDL3T25XXX730NS2b\x1f\xb8%',
      b'\xf1\x00bcsh8p54  U913\x00\x00\x00\x00\x00\x00TDL4T16NB05\x94t\x18',
    ],
  },
  CAR.KIA_K5_HEV_2020: {
    (Ecu.fwdRadar, 0x7D0, None): [
      b'\xf1\x00DLhe SCC FHCUP      1.00 1.02 99110-L7000         ',
    ],
    (Ecu.eps, 0x7D4, None): [
      b'\xf1\x00DL3 MDPS C 1.00 1.02 56310-L7000 4DLHC102',
    ],
    (Ecu.fwdCamera, 0x7C4, None): [
      b'\xf1\x00DL3HMFC  AT KOR LHD 1.00 1.02 99210-L2000 200309',
    ],
    (Ecu.engine, 0x7E0, None): [
      b'\xf1\x87391162JLA0',
    ],
    (Ecu.transmission, 0x7E1, None): [
      b'\xf1\x00PSBG2323  E08\x00\x00\x00\x00\x00\x00\x00TDL2H20KA2\xe3\xc6cz',
    ],
  },
  CAR.KONA_EV: {
    (Ecu.abs, 0x7D1, None): [
      b'\xf1\x00OS IEB \r 105\x18\t\x18 58520-K4000',
      b'\xf1\x00OS IEB \x01 212 \x11\x13 58520-K4000',
      b'\xf1\x00OS IEB \x02 212 \x11\x13 58520-K4000',
      b'\xf1\x00OS IEB \x03 210 \x02\x14 58520-K4000',
      b'\xf1\x00OS IEB \x03 212 \x11\x13 58520-K4000',
    ],
    (Ecu.fwdCamera, 0x7C4, None): [
      b'\xf1\x00OE2 LKAS AT EUR LHD 1.00 1.00 95740-K4200 200',
      b'\xf1\x00OSE LKAS AT EUR LHD 1.00 1.00 95740-K4100 W40',
      b'\xf1\x00OSE LKAS AT EUR RHD 1.00 1.00 95740-K4100 W40',
      b'\xf1\x00OSE LKAS AT KOR LHD 1.00 1.00 95740-K4100 W40',
      b'\xf1\x00OSE LKAS AT USA LHD 1.00 1.00 95740-K4300 W50',
    ],
    (Ecu.eps, 0x7D4, None): [
      b'\xf1\x00OS  MDPS C 1.00 1.03 56310/K4550 4OEDC103',
      b'\xf1\x00OS  MDPS C 1.00 1.04 56310K4000\x00 4OEDC104',
      b'\xf1\x00OS  MDPS C 1.00 1.04 56310K4050\x00 4OEDC104',
    ],
    (Ecu.fwdRadar, 0x7D0, None): [
      b'\xf1\x00OSev SCC F-CUP      1.00 1.00 99110-K4000         ',
      b'\xf1\x00OSev SCC F-CUP      1.00 1.00 99110-K4100         ',
      b'\xf1\x00OSev SCC F-CUP      1.00 1.01 99110-K4000         ',
      b'\xf1\x00OSev SCC FNCUP      1.00 1.01 99110-K4000         ',
    ],
  },
  CAR.KONA_EV_2022: {
    (Ecu.abs, 0x7D1, None): [
      b'\xf1\x8758520-K4010\xf1\x00OS IEB \x02 101 \x11\x13 58520-K4010',
      b'\xf1\x8758520-K4010\xf1\x00OS IEB \x04 101 \x11\x13 58520-K4010',
      b'\xf1\x8758520-K4010\xf1\x00OS IEB \x03 101 \x11\x13 58520-K4010',
      b'\xf1\x00OS IEB \r 102"\x05\x16 58520-K4010',
      # TODO: these return from the MULTI request, above return from LONG
      b'\x01\x04\x7f\xff\xff\xf8\xff\xff\x00\x00\x01\xd3\x00\x00\x00\x00\xff\xb7\xff\xee\xff\xe0\x00\xc0\xc0\xfc\xd5\xfc\x00\x00U\x10\xffP\xf5\xff\xfd\x00\x00\x00\x00\xfc\x00\x01',
      b'\x01\x04\x7f\xff\xff\xf8\xff\xff\x00\x00\x01\xdb\x00\x00\x00\x00\xff\xb1\xff\xd9\xff\xd2\x00\xc0\xc0\xfc\xd5\xfc\x00\x00U\x10\xff\xd6\xf5\x00\x06\x00\x00\x00\x14\xfd\x00\x04',
      b'\x01\x04\x7f\xff\xff\xf8\xff\xff\x00\x00\x01\xd3\x00\x00\x00\x00\xff\xb7\xff\xf4\xff\xd9\x00\xc0',
    ],
    (Ecu.fwdCamera, 0x7C4, None): [
      b'\xf1\x00OSP LKA  AT CND LHD 1.00 1.02 99211-J9110 802',
      b'\xf1\x00OSP LKA  AT EUR RHD 1.00 1.02 99211-J9110 802',
      b'\xf1\x00OSP LKA  AT AUS RHD 1.00 1.04 99211-J9200 904',
      b'\xf1\x00OSP LKA  AT EUR LHD 1.00 1.04 99211-J9200 904',
    ],
    (Ecu.eps, 0x7D4, None): [
      b'\xf1\x00OSP MDPS C 1.00 1.02 56310K4260\x00 4OEPC102',
      b'\xf1\x00OSP MDPS C 1.00 1.02 56310/K4970 4OEPC102',
      b'\xf1\x00OSP MDPS C 1.00 1.02 56310/K4271 4OEPC102',
    ],
    (Ecu.fwdRadar, 0x7D0, None): [
      b'\xf1\x00YB__ FCA -----      1.00 1.01 99110-K4500      \x00\x00\x00',
    ],
  },
  CAR.KONA_EV_2ND_GEN: {
    (Ecu.fwdRadar, 0x7d0, None): [
      b'\xf1\x00SXev RDR -----      1.00 1.00 99110-BF000         ',
    ],
    (Ecu.fwdCamera, 0x7c4, None): [
      b'\xf1\x00SX2EMFC  AT KOR LHD 1.00 1.00 99211-BF000 230410',
    ],
  },
  CAR.KIA_NIRO_EV: {
    (Ecu.fwdRadar, 0x7D0, None): [
      b'\xf1\x00DEev SCC F-CUP      1.00 1.00 99110-Q4000         ',
      b'\xf1\x00DEev SCC F-CUP      1.00 1.02 96400-Q4000         ',
      b'\xf1\x00DEev SCC F-CUP      1.00 1.02 96400-Q4100         ',
      b'\xf1\x00DEev SCC F-CUP      1.00 1.03 96400-Q4100         ',
      b'\xf1\x00DEev SCC FHCUP      1.00 1.03 96400-Q4000         ',
      b'\xf1\x8799110Q4000\xf1\x00DEev SCC F-CUP      1.00 1.00 99110-Q4000         ',
      b'\xf1\x8799110Q4100\xf1\x00DEev SCC F-CUP      1.00 1.00 99110-Q4100         ',
      b'\xf1\x8799110Q4500\xf1\x00DEev SCC F-CUP      1.00 1.00 99110-Q4500         ',
      b'\xf1\x8799110Q4600\xf1\x00DEev SCC F-CUP      1.00 1.00 99110-Q4600         ',
      b'\xf1\x8799110Q4600\xf1\x00DEev SCC FNCUP      1.00 1.00 99110-Q4600         ',
      b'\xf1\x8799110Q4600\xf1\x00DEev SCC FHCUP      1.00 1.00 99110-Q4600         ',
    ],
    (Ecu.eps, 0x7D4, None): [
      b'\xf1\x00DE  MDPS C 1.00 1.05 56310Q4000\x00 4DEEC105',
      b'\xf1\x00DE  MDPS C 1.00 1.05 56310Q4100\x00 4DEEC105',
      b'\xf1\x00DE  MDPS C 1.00 1.04 56310Q4100\x00 4DEEC104',
    ],
    (Ecu.fwdCamera, 0x7C4, None): [
      b'\xf1\x00DEE MFC  AT EUR LHD 1.00 1.00 99211-Q4100 200706',
      b'\xf1\x00DEE MFC  AT EUR LHD 1.00 1.00 99211-Q4000 191211',
      b'\xf1\x00DEE MFC  AT USA LHD 1.00 1.00 99211-Q4000 191211',
      b'\xf1\x00DEE MFC  AT USA LHD 1.00 1.03 95740-Q4000 180821',
      b'\xf1\x00DEE MFC  AT USA LHD 1.00 1.01 99211-Q4500 210428',
      b'\xf1\x00DEE MFC  AT EUR LHD 1.00 1.03 95740-Q4000 180821',
      b'\xf1\x00DEE MFC  AT KOR LHD 1.00 1.03 95740-Q4000 180821',
    ],
  },
  CAR.KIA_NIRO_EV_2ND_GEN: {
    (Ecu.fwdRadar, 0x7d0, None): [
      b'\xf1\x00SG2_ RDR -----      1.00 1.01 99110-AT000         ',
    ],
    (Ecu.fwdCamera, 0x7c4, None): [
      b'\xf1\x00SG2EMFC  AT EUR LHD 1.01 1.09 99211-AT000 220801',
      b'\xf1\x00SG2EMFC  AT USA LHD 1.01 1.09 99211-AT000 220801',
    ],
  },
  CAR.KIA_NIRO_PHEV: {
    (Ecu.engine, 0x7e0, None): [
      b'\xf1\x816H6F4051\x00\x00\x00\x00\x00\x00\x00\x00',
      b'\xf1\x816H6D1051\x00\x00\x00\x00\x00\x00\x00\x00',
      b'\xf1\x816H6F6051\x00\x00\x00\x00\x00\x00\x00\x00',
    ],
    (Ecu.transmission, 0x7e1, None): [
      b"\xf1\x816U3J2051\x00\x00\xf1\x006U3H0_C2\x00\x006U3J2051\x00\x00PDE0G16NS2\xf4'\\\x91",
      b'\xf1\x816U3J2051\x00\x00\xf1\x006U3H0_C2\x00\x006U3J2051\x00\x00PDE0G16NS2\x00\x00\x00\x00',
      b'\xf1\x816U3H3051\x00\x00\xf1\x006U3H0_C2\x00\x006U3H3051\x00\x00PDE0G16NS1\x00\x00\x00\x00',
      b'\xf1\x816U3H3051\x00\x00\xf1\x006U3H0_C2\x00\x006U3H3051\x00\x00PDE0G16NS1\x13\xcd\x88\x92',
      b'\xf1\x006U3H1_C2\x00\x006U3J9051\x00\x00PDE0G16NL2&[\xc3\x01',
    ],
    (Ecu.eps, 0x7D4, None): [
      b'\xf1\x00DE  MDPS C 1.00 1.09 56310G5301\x00 4DEHC109',
      b'\xf1\x00DE  MDPS C 1.00 1.01 56310G5520\x00 4DEPC101',
    ],
    (Ecu.fwdCamera, 0x7C4, None): [
      b'\xf1\x00DEP MFC  AT USA LHD 1.00 1.01 95740-G5010 170424',
      b'\xf1\x00DEP MFC  AT USA LHD 1.00 1.00 95740-G5010 170117',
      b'\xf1\x00DEP MFC  AT USA LHD 1.00 1.05 99211-G5000 190826',
    ],
    (Ecu.fwdRadar, 0x7D0, None): [
      b'\xf1\x00DEhe SCC H-CUP      1.01 1.02 96400-G5100         ',
      b'\xf1\x00DEhe SCC F-CUP      1.00 1.02 99110-G5100         ',
    ],
  },
  CAR.KIA_NIRO_HEV_2021: {
    (Ecu.engine, 0x7e0, None): [
      b'\xf1\x816H6G5051\x00\x00\x00\x00\x00\x00\x00\x00',
    ],
    (Ecu.transmission, 0x7e1, None): [
      b'\xf1\x816U3J9051\x00\x00\xf1\x006U3H1_C2\x00\x006U3J9051\x00\x00HDE0G16NL3\x00\x00\x00\x00',
      b'\xf1\x816U3J9051\x00\x00\xf1\x006U3H1_C2\x00\x006U3J9051\x00\x00HDE0G16NL3\xb9\xd3\xfaW',
    ],
    (Ecu.eps, 0x7d4, None): [
      b'\xf1\x00DE  MDPS C 1.00 1.01 56310G5520\x00 4DEPC101',
    ],
    (Ecu.fwdCamera, 0x7c4, None): [
      b'\xf1\x00DEH MFC  AT USA LHD 1.00 1.07 99211-G5000 201221',
      b'\xf1\x00DEH MFC  AT USA LHD 1.00 1.00 99211-G5500 210428',
    ],
    (Ecu.fwdRadar, 0x7d0, None): [
      b'\xf1\x00DEhe SCC FHCUP      1.00 1.00 99110-G5600         ',
    ],
  },
  CAR.KIA_SELTOS: {
    (Ecu.fwdRadar, 0x7d0, None): [b'\xf1\x8799110Q5100\xf1\000SP2_ SCC FHCUP      1.01 1.05 99110-Q5100         ',],
    (Ecu.abs, 0x7d1, None): [
      b'\xf1\x8758910-Q5450\xf1\000SP ESC \a 101\031\t\005 58910-Q5450',
      b'\xf1\x8758910-Q5450\xf1\000SP ESC \t 101\031\t\005 58910-Q5450',
    ],
    (Ecu.engine, 0x7e0, None): [
      b'\xf1\x81616D2051\000\000\000\000\000\000\000\000',
      b'\xf1\x81616D5051\000\000\000\000\000\000\000\000',
      b'\001TSP2KNL06F100J0K',
      b'\001TSP2KNL06F200J0K',
    ],
    (Ecu.eps, 0x7d4, None): [
      b'\xf1\000SP2 MDPS C 1.00 1.04 56300Q5200          ',
      b'\xf1\000SP2 MDPS C 1.01 1.05 56300Q5200          ',
    ],
    (Ecu.fwdCamera, 0x7c4, None): [
      b'\xf1\000SP2 MFC  AT USA LHD 1.00 1.04 99210-Q5000 191114',
      b'\xf1\000SP2 MFC  AT USA LHD 1.00 1.05 99210-Q5000 201012',
    ],
    (Ecu.transmission, 0x7e1, None): [
      b'\xf1\x87CZLUB49370612JF7h\xa8y\x87\x99\xa7hv\x99\x97fv\x88\x87x\x89x\x96O\xff\x88\xff\xff\xff.@\xf1\x816V2C2051\000\000\xf1\0006V2B0_C2\000\0006V2C2051\000\000CSP4N20NS3\000\000\000\000',
      b'\xf1\x87954A22D200\xf1\x81T01950A1  \xf1\000T0190XBL  T01950A1  DSP2T16X4X950NS6\xd30\xa5\xb9',
      b'\xf1\x87954A22D200\xf1\x81T01950A1  \xf1\000T0190XBL  T01950A1  DSP2T16X4X950NS8\r\xfe\x9c\x8b',
    ],
  },
  CAR.KIA_OPTIMA_G4: {
    (Ecu.fwdRadar, 0x7d0, None): [
      b'\xf1\x00JF__ SCC F-CUP      1.00 1.00 96400-D4100         ',
    ],
    (Ecu.abs, 0x7d1, None): [
      b'\xf1\x00JF ESC \x0f 16 \x16\x06\x17 58920-D5080',
    ],
    (Ecu.fwdCamera, 0x7c4, None): [
      b'\xf1\x00JFWGN LDWS AT USA LHD 1.00 1.02 95895-D4100 G21',
    ],
    (Ecu.transmission, 0x7e1, None): [
      b'\xf1\x87\xff\xff\xff\xff\xff\xff\xff\xff\xff\xff\xff\xff\xff\xff\xff\xff\xff\xff\xff\xff\xff\xff\xff\xff\xff\xff\xff\xff\xff\xff\xff\xff\xff\xff\xff\xff\xff\xff\xff\xff\xff\xff\xf1\x816T6J0051\x00\x00\xf1\x006T6J0_C2\x00\x006T6J0051\x00\x00TJF0T20NSB\x00\x00\x00\x00',
    ],
  },
  CAR.KIA_OPTIMA_G4_FL: {
    (Ecu.fwdRadar, 0x7d0, None): [
      b'\xf1\x00JF__ SCC F-CUP      1.00 1.00 96400-D4110         ',
    ],
    (Ecu.abs, 0x7d1, None): [
      b'\xf1\x00JF ESC \x0b 11 \x18\x030 58920-D5180',
      b"\xf1\x00JF ESC \t 11 \x18\x03' 58920-D5260",
    ],
    (Ecu.fwdCamera, 0x7c4, None): [
      b'\xf1\x00JFA LKAS AT USA LHD 1.00 1.00 95895-D5001 h32',
      b'\xf1\x00JFA LKAS AT USA LHD 1.00 1.00 95895-D5100 h32',
    ],
    (Ecu.transmission, 0x7e1, None): [
      b'\xf1\x006U2V0_C2\x00\x006U2V8051\x00\x00DJF0T16NL0\t\xd2GW',
      b'\xf1\x006U2V0_C2\x00\x006U2VA051\x00\x00DJF0T16NL1\xca3\xeb.',
      b'\xf1\x006U2V0_C2\x00\x006U2VC051\x00\x00DJF0T16NL2\x9eA\x80\x01',
      b'\xf1\x006U2V0_C2\x00\x006U2VA051\x00\x00DJF0T16NL1\x00\x00\x00\x00',
      b'\xf1\x816U2V8051\x00\x00\xf1\x006U2V0_C2\x00\x006U2V8051\x00\x00DJF0T16NL0\t\xd2GW',
      b'\xf1\x816U2VA051\x00\x00\xf1\x006U2V0_C2\x00\x006U2VA051\x00\x00DJF0T16NL1\xca3\xeb.',
      b'\xf1\x816U2VC051\x00\x00\xf1\x006U2V0_C2\x00\x006U2VC051\x00\x00DJF0T16NL2\x9eA\x80\x01',
      b'\xf1\x816U2VA051\x00\x00\xf1\x006U2V0_C2\x00\x006U2VA051\x00\x00DJF0T16NL1\x00\x00\x00\x00',
      b'\xf1\x87\xff\xff\xff\xff\xff\xff\xff\xff\xff\xff\xff\xff\xff\xff\xff\xff\xff\xff\xff\xff\xff\xff\xff\xff\xff\xff\xff\xff\xff\xff\xff\xff\xff\xff\xff\xff\xff\xff\xff\xff\xff\xff\xf1\x816T6B8051\x00\x00\xf1\x006T6H0_C2\x00\x006T6B8051\x00\x00TJFSG24NH27\xa7\xc2\xb4',
    ],
  },
  CAR.KIA_OPTIMA_H: {
    (Ecu.fwdRadar, 0x7d0, None): [
      b'\xf1\x00JFhe SCC FNCUP      1.00 1.00 96400-A8000         ',
    ],
    (Ecu.fwdCamera, 0x7c4, None): [
      b'\xf1\x00JFP LKAS AT EUR LHD 1.00 1.03 95895-A8100 160711',
    ],
  },
  CAR.ELANTRA: {
    (Ecu.fwdCamera, 0x7c4, None): [
      b'\xf1\x00PD  LKAS AT USA LHD 1.01 1.01 95740-G3100 A54',
      b'\xf1\x00PD  LKAS AT KOR LHD 1.00 1.02 95740-G3000 A51',
    ],
    (Ecu.transmission, 0x7e1, None): [
      b'\xf1\x006U2V0_C2\x00\x006U2VA051\x00\x00DPD0H16NS0e\x0e\xcd\x8e',
      b'\xf1\x006U2U0_C2\x00\x006U2T0051\x00\x00DPD0D16KS0u\xce\x1fk',
    ],
    (Ecu.eps, 0x7d4, None): [
      b'\xf1\x00PD  MDPS C 1.00 1.04 56310/G3300 4PDDC104',
      b'\xf1\x00PD  MDPS C 1.00 1.00 56310G3300\x00 4PDDC100',
    ],
    (Ecu.abs, 0x7d1, None): [
      b'\xf1\x00PD ESC \x0b 104\x18\t\x03 58920-G3350',
      b'\xf1\x00PD ESC \t 104\x18\t\x03 58920-G3350',
    ],
    (Ecu.fwdRadar, 0x7d0, None): [
      b'\xf1\x00PD__ SCC F-CUP      1.00 1.00 96400-G3300         ',
      b'\xf1\x00PD__ SCC FNCUP      1.01 1.00 96400-G3000         ',
    ],
  },
  CAR.ELANTRA_2021: {
    (Ecu.fwdRadar, 0x7d0, None): [
      b'\xf1\x00CN7_ SCC F-CUP      1.00 1.01 99110-AA000         ',
      b'\xf1\x00CN7_ SCC FHCUP      1.00 1.01 99110-AA000         ',
      b'\xf1\x00CN7_ SCC FNCUP      1.00 1.01 99110-AA000         ',
      b'\xf1\x8799110AA000\xf1\x00CN7_ SCC FHCUP      1.00 1.01 99110-AA000         ',
      b'\xf1\x8799110AA000\xf1\x00CN7_ SCC F-CUP      1.00 1.01 99110-AA000         ',
    ],
    (Ecu.eps, 0x7d4, None): [
      b'\xf1\x00CN7 MDPS C 1.00 1.06 56310AA050\x00 4CNDC106',
      b'\xf1\x00CN7 MDPS C 1.00 1.06 56310/AA070 4CNDC106',
    ],
    (Ecu.fwdCamera, 0x7c4, None): [
      b'\xf1\x00CN7 MFC  AT USA LHD 1.00 1.00 99210-AB000 200819',
      b'\xf1\x00CN7 MFC  AT USA LHD 1.00 1.03 99210-AA000 200819',
      b'\xf1\x00CN7 MFC  AT USA LHD 1.00 1.01 99210-AB000 210205',
      b'\xf1\x00CN7 MFC  AT USA LHD 1.00 1.06 99210-AA000 220111',
      b'\xf1\x00CN7 MFC  AT USA LHD 1.00 1.03 99210-AB000 220426',
    ],
    (Ecu.abs, 0x7d1, None): [
      b'\xf1\x00CN ESC \t 101 \x10\x03 58910-AB800',
      b'\xf1\x8758910-AA800\xf1\x00CN ESC \t 104 \x08\x03 58910-AA800',
      b'\xf1\x8758910-AA800\xf1\x00CN ESC \t 105 \x10\x03 58910-AA800',
      b'\xf1\x8758910-AB800\xf1\x00CN ESC \t 101 \x10\x03 58910-AB800\xf1\xa01.01',
    ],
    (Ecu.transmission, 0x7e1, None): [
      b'\xf1\x00HT6WA280BLHT6VA640A1CCN0N20NS5\x00\x00\x00\x00\x00\x00\x00\x00\x00\x00',
      b'\xf1\x00HT6WA280BLHT6VA640A1CCN0N20NS5\x00\x00\x00\x00\x00\x00\xe8\xba\xce\xfa',
      b'\xf1\x87CXMQFM2135005JB2E\xb9\x89\x98W\xa9y\x97h\xa9\x98\x99wxvwh\x87\177\xffx\xff\xff\xff,,\xf1\x89HT6VA640A1\xf1\x82CCN0N20NS5\x00\x00\x00\x00\x00\x00',
      b'\xf1\x87CXMQFM1916035JB2\x88vvgg\x87Wuwgev\xa9\x98\x88\x98h\x99\x9f\xffh\xff\xff\xff\xa5\xee\xf1\x89HT6VA640A1\xf1\x82CCN0N20NS5\x00\x00\x00\x00\x00\x00',
      b'\xf1\x87CXLQF40189012JL2f\x88\x86\x88\x88vUex\xb8\x88\x88\x88\x87\x88\x89fh?\xffz\xff\xff\xff\x08z\xf1\x89HT6VA640A1\xf1\x82CCN0N20NS5\x00\x00\x00\x00\x00\x00',
      b'\xf1\x87CXMQFM2728305JB2E\x97\x87xw\x87vwgw\x84x\x88\x88w\x89EI\xbf\xff{\xff\xff\xff\xe6\x0e\xf1\x89HT6VA640A1\xf1\x82CCN0N20NS5\x00\x00\x00\x00\x00\x00',
      b'\xf1\x87CXMQFM3806705JB2\x89\x87wwx\x88g\x86\x99\x87\x86xwwv\x88yv\x7f\xffz\xff\xff\xffV\x15\xf1\x89HT6VA640A1\xf1\x82CCN0N20NS5\x00\x00\x00\x00\x00\x00',
    ],
    (Ecu.engine, 0x7e0, None): [
      b'\xf1\x82CNCWD0AMFCXCSFFA',
      b'\xf1\x81HM6M2_0a0_FF0',
      b'\xf1\x82CNCVD0AMFCXCSFFB',
      b'\xf1\x870\x00\x00\x00\x00\x00\x00\x00\x00\x00\x00\xf1\x81HM6M2_0a0_G80',
      b'\xf1\x870\x00\x00\x00\x00\x00\x00\x00\x00\x00\x00\xf1\x81HM6M2_0a0_HC0',
    ],
  },
  CAR.ELANTRA_HEV_2021: {
    (Ecu.fwdCamera, 0x7c4, None): [
      b'\xf1\x00CN7HMFC  AT USA LHD 1.00 1.05 99210-AA000 210930',
      b'\xf1\000CN7HMFC  AT USA LHD 1.00 1.03 99210-AA000 200819',
      b'\xf1\x00CN7HMFC  AT USA LHD 1.00 1.07 99210-AA000 220426',
      b'\xf1\x00CN7HMFC  AT USA LHD 1.00 1.08 99210-AA000 220728',
      b'\xf1\x00CN7HMFC  AT USA LHD 1.00 1.09 99210-AA000 221108',
    ],
    (Ecu.fwdRadar, 0x7d0, None): [
      b'\xf1\x00CNhe SCC FHCUP      1.00 1.01 99110-BY000         ',
      b'\xf1\x8799110BY000\xf1\x00CNhe SCC FHCUP      1.00 1.01 99110-BY000         ',
    ],
    (Ecu.eps, 0x7d4, None): [
      b'\xf1\x00CN7 MDPS C 1.00 1.03 56310BY0500 4CNHC103',
      b'\xf1\x8756310/BY050\xf1\x00CN7 MDPS C 1.00 1.03 56310/BY050 4CNHC103',
      b'\xf1\x8756310/BY050\xf1\000CN7 MDPS C 1.00 1.02 56310/BY050 4CNHC102',
      b'\xf1\x00CN7 MDPS C 1.00 1.04 56310BY050\x00 4CNHC104',
    ],
    (Ecu.transmission, 0x7e1, None): [
      b'\xf1\0006U3L0_C2\000\0006U3K3051\000\000HCN0G16NS0\xb9?A\xaa',
      b'\xf1\0006U3L0_C2\000\0006U3K3051\000\000HCN0G16NS0\000\000\000\000',
      b'\xf1\x816U3K3051\000\000\xf1\0006U3L0_C2\000\0006U3K3051\000\000HCN0G16NS0\xb9?A\xaa',
      b'\xf1\x816U3K3051\x00\x00\xf1\x006U3L0_C2\x00\x006U3K3051\x00\x00HCN0G16NS0\x00\x00\x00\x00',
      b'\xf1\x006U3L0_C2\x00\x006U3K9051\x00\x00HCN0G16NS1\x00\x00\x00\x00',
    ],
    (Ecu.engine, 0x7e0, None): [
      b'\xf1\x816H6G5051\x00\x00\x00\x00\x00\x00\x00\x00',
      b'\xf1\x816H6G6051\x00\x00\x00\x00\x00\x00\x00\x00',
      b'\xf1\x816H6G8051\x00\x00\x00\x00\x00\x00\x00\x00',
    ]
  },
  CAR.KONA_HEV: {
    (Ecu.abs, 0x7d1, None): [
      b'\xf1\x00OS IEB \x01 104 \x11  58520-CM000',
    ],
    (Ecu.fwdRadar, 0x7d0, None): [
      b'\xf1\x00OShe SCC FNCUP      1.00 1.01 99110-CM000         ',
    ],
    (Ecu.eps, 0x7d4, None): [
      b'\xf1\x00OS  MDPS C 1.00 1.00 56310CM030\x00 4OHDC100',
    ],
    (Ecu.fwdCamera, 0x7c4, None): [
      b'\xf1\x00OSH LKAS AT KOR LHD 1.00 1.01 95740-CM000 l31',
    ],
    (Ecu.transmission, 0x7e1, None): [
      b'\xf1\x816U3J9051\x00\x00\xf1\x006U3H1_C2\x00\x006U3J9051\x00\x00HOS0G16DS1\x16\xc7\xb0\xd9',
    ],
    (Ecu.engine, 0x7e0, None): [
      b'\xf1\x816H6F6051\x00\x00\x00\x00\x00\x00\x00\x00',
    ]
  },
  CAR.SONATA_HYBRID: {
    (Ecu.fwdRadar, 0x7d0, None): [
      b'\xf1\x00DNhe SCC FHCUP      1.00 1.02 99110-L5000         ',
      b'\xf1\x8799110L5000\xf1\x00DNhe SCC FHCUP      1.00 1.02 99110-L5000         ',
      b'\xf1\000DNhe SCC F-CUP      1.00 1.02 99110-L5000         ',
      b'\xf1\x8799110L5000\xf1\000DNhe SCC F-CUP      1.00 1.02 99110-L5000         ',
    ],
    (Ecu.eps, 0x7d4, None): [
      b'\xf1\x8756310-L5500\xf1\x00DN8 MDPS C 1.00 1.02 56310-L5500 4DNHC102',
      b'\xf1\x8756310-L5450\xf1\x00DN8 MDPS C 1.00 1.02 56310-L5450 4DNHC102',
      b'\xf1\x8756310-L5450\xf1\000DN8 MDPS C 1.00 1.03 56310-L5450 4DNHC103',
      b'\xf1\x00DN8 MDPS C 1.00 1.03 56310L5450\x00 4DNHC104',
      b'\xf1\x8756310L5450\x00\xf1\x00DN8 MDPS C 1.00 1.03 56310L5450\x00 4DNHC104',
    ],
    (Ecu.fwdCamera, 0x7c4, None): [
      b'\xf1\x00DN8HMFC  AT USA LHD 1.00 1.04 99211-L1000 191016',
      b'\xf1\x00DN8HMFC  AT USA LHD 1.00 1.05 99211-L1000 201109',
      b'\xf1\000DN8HMFC  AT USA LHD 1.00 1.06 99211-L1000 210325',
      b'\xf1\x00DN8HMFC  AT USA LHD 1.00 1.07 99211-L1000 211223',
    ],
    (Ecu.transmission, 0x7e1, None): [
      b'\xf1\000PSBG2333  E14\x00\x00\x00\x00\x00\x00\x00TDN2H20SA6N\xc2\xeeW',
      b'\xf1\x87959102T250\x00\x00\x00\x00\x00\xf1\x81E09\x00\x00\x00\x00\x00\x00\x00\xf1\x00PSBG2323  E09\x00\x00\x00\x00\x00\x00\x00TDN2H20SA5\x97R\x88\x9e',
      b'\xf1\000PSBG2323  E09\000\000\000\000\000\000\000TDN2H20SA5\x97R\x88\x9e',
      b'\xf1\x00PSBG2333  E16\x00\x00\x00\x00\x00\x00\x00TDN2H20SA7\x1a3\xf9\xab',
      b'\xf1\x87PCU\x00\x00\x00\x00\x00\x00\x00\x00\x00\xf1\x81E16\x00\x00\x00\x00\x00\x00\x00\xf1\x00PSBG2333  E16\x00\x00\x00\x00\x00\x00\x00TDN2H20SA7\x1a3\xf9\xab',
      b'\xf1\x87959102T250\x00\x00\x00\x00\x00\xf1\x81E14\x00\x00\x00\x00\x00\x00\x00\xf1\x00PSBG2333  E14\x00\x00\x00\x00\x00\x00\x00TDN2H20SA6N\xc2\xeeW',
    ],
    (Ecu.engine, 0x7e0, None): [
      b'\xf1\x87391162J012',
      b'\xf1\x87391162J013',
      b'\xf1\x87391162J014',
      b'\xf1\x87391062J002',
    ],
  },
  CAR.KIA_SORENTO: {
    (Ecu.fwdCamera, 0x7c4, None): [
      b'\xf1\x00UMP LKAS AT USA LHD 1.01 1.01 95740-C6550 d01'
    ],
    (Ecu.abs, 0x7d1, None): [
      b'\xf1\x00UM ESC \x0c 12 \x18\x05\x06 58910-C6330'
    ],
    (Ecu.fwdRadar, 0x7D0, None): [
      b'\xf1\x00UM__ SCC F-CUP      1.00 1.00 96400-C6500         '
    ],
    (Ecu.transmission, 0x7e1, None): [
      b'\xf1\x87LDKUAA0348164HE3\x87www\x87www\x88\x88\xa8\x88w\x88\x97xw\x88\x97x\x86o\xf8\xff\x87f\x7f\xff\x15\xe0\xf1\x81U811\x00\x00\x00\x00\x00\x00\xf1\x00bcsh8p54  U811\x00\x00\x00\x00\x00\x00TUM4G33NL3V|DG'
    ],
    (Ecu.engine, 0x7e0, None): [
      b'\xf1\x81640F0051\x00\x00\x00\x00\x00\x00\x00\x00'
    ],
  },
  CAR.KIA_SORENTO_PHEV_4TH_GEN: {
    (Ecu.fwdRadar, 0x7d0, None): [
      b'\xf1\x00MQhe SCC FHCUP      1.00 1.06 99110-P4000         ',
    ],
    (Ecu.fwdCamera, 0x7c4, None): [
      b'\xf1\x00MQ4HMFC  AT USA LHD 1.00 1.11 99210-P2000 211217',
    ]
  },
  CAR.KIA_EV6: {
    (Ecu.fwdRadar, 0x7d0, None): [
      b'\xf1\x00CV1_ RDR -----      1.00 1.01 99110-CV000         ',
    ],
    (Ecu.fwdCamera, 0x7c4, None): [
      b'\xf1\x00CV1 MFC  AT USA LHD 1.00 1.05 99210-CV000 211027',
      b'\xf1\x00CV1 MFC  AT USA LHD 1.00 1.06 99210-CV000 220328',
      b'\xf1\x00CV1 MFC  AT EUR LHD 1.00 1.05 99210-CV000 211027',
      b'\xf1\x00CV1 MFC  AT EUR LHD 1.00 1.06 99210-CV000 220328',
      b'\xf1\x00CV1 MFC  AT EUR RHD 1.00 1.00 99210-CV100 220630',
      b'\xf1\x00CV1 MFC  AT USA LHD 1.00 1.00 99210-CV100 220630',
      b'\xf1\x00CV1 MFC  AT KOR LHD 1.00 1.04 99210-CV000 210823',
      b'\xf1\x00CV1 MFC  AT KOR LHD 1.00 1.05 99210-CV000 211027',
      b'\xf1\x00CV1 MFC  AT KOR LHD 1.00 1.06 99210-CV000 220328',
    ],
  },
  CAR.IONIQ_5: {
    (Ecu.fwdRadar, 0x7d0, None): [
      b'\xf1\x00NE1_ RDR -----      1.00 1.00 99110-GI000         ',
    ],
    (Ecu.fwdCamera, 0x7c4, None): [
      b'\xf1\x00NE1 MFC  AT USA LHD 1.00 1.02 99211-GI010 211206',
      b'\xf1\x00NE1 MFC  AT EUR LHD 1.00 1.06 99211-GI000 210813',
      b'\xf1\x00NE1 MFC  AT USA LHD 1.00 1.05 99211-GI010 220614',
      b'\xf1\x00NE1 MFC  AT KOR LHD 1.00 1.05 99211-GI010 220614',
      b'\xf1\x00NE1 MFC  AT EUR RHD 1.00 1.01 99211-GI010 211007',
      b'\xf1\x00NE1 MFC  AT USA LHD 1.00 1.01 99211-GI010 211007',
      b'\xf1\x00NE1 MFC  AT EUR RHD 1.00 1.02 99211-GI010 211206',
      b'\xf1\x00NE1 MFC  AT USA LHD 1.00 1.03 99211-GI010 220401',
      b'\xf1\x00NE1 MFC  AT USA LHD 1.00 1.06 99211-GI010 230110',
    ],
  },
  CAR.IONIQ_6: {
    (Ecu.fwdRadar, 0x7d0, None): [
      b'\xf1\x00CE__ RDR -----      1.00 1.01 99110-KL000         ',
    ],
    (Ecu.fwdCamera, 0x7c4, None): [
      b'\xf1\x00CE  MFC  AT USA LHD 1.00 1.04 99211-KL000 221213',
    ],
  },
  CAR.TUCSON_4TH_GEN: {
    (Ecu.fwdCamera, 0x7c4, None): [
      b'\xf1\x00NX4 FR_CMR AT USA LHD 1.00 1.00 99211-N9210 14G',
      b'\xf1\x00NX4 FR_CMR AT USA LHD 1.00 1.01 99211-N9240 14T',
    ],
    (Ecu.fwdRadar, 0x7d0, None): [
      b'\xf1\x00NX4__               1.00 1.00 99110-N9100         ',
      b'\xf1\x00NX4__               1.01 1.00 99110-N9100         ',
    ],
  },
  CAR.TUCSON_HYBRID_4TH_GEN: {
    (Ecu.fwdCamera, 0x7c4, None): [
      b'\xf1\x00NX4 FR_CMR AT USA LHD 1.00 1.00 99211-N9240 14Q',
      b'\xf1\x00NX4 FR_CMR AT USA LHD 1.00 1.00 99211-N9220 14K',
      b'\xf1\x00NX4 FR_CMR AT USA LHD 1.00 1.01 99211-N9100 14A',
      b'\xf1\x00NX4 FR_CMR AT USA LHD 1.00 1.00 99211-N9250 14W',
    ],
    (Ecu.fwdRadar, 0x7d0, None): [
      b'\xf1\x00NX4__               1.00 1.00 99110-N9100         ',
      b'\xf1\x00NX4__               1.01 1.00 99110-N9100         ',
    ],
  },
  CAR.KIA_SPORTAGE_HYBRID_5TH_GEN: {
    (Ecu.fwdCamera, 0x7c4, None): [
      b'\xf1\x00NQ5 FR_CMR AT GEN LHD 1.00 1.00 99211-P1060 665',
      b'\xf1\x00NQ5 FR_CMR AT USA LHD 1.00 1.00 99211-P1060 665',
    ],
    (Ecu.fwdRadar, 0x7d0, None): [
      b'\xf1\x00NQ5__               1.01 1.03 99110-CH000         ',
    ],
  },
  CAR.SANTA_CRUZ_1ST_GEN: {
    (Ecu.fwdCamera, 0x7c4, None): [
      b'\xf1\x00NX4 FR_CMR AT USA LHD 1.00 1.00 99211-CW000 14M',
      b'\xf1\x00NX4 FR_CMR AT USA LHD 1.00 1.00 99211-CW010 14X',
    ],
    (Ecu.fwdRadar, 0x7d0, None): [
      b'\xf1\x00NX4__               1.00 1.00 99110-K5000         ',
      b'\xf1\x00NX4__               1.01 1.00 99110-K5000         ',
    ],
  },
  CAR.KIA_SPORTAGE_5TH_GEN: {
    (Ecu.fwdCamera, 0x7c4, None): [
      b'\xf1\x00NQ5 FR_CMR AT USA LHD 1.00 1.00 99211-P1030 662',
      b'\xf1\x00NQ5 FR_CMR AT USA LHD 1.00 1.00 99211-P1040 663',
    ],
    (Ecu.fwdRadar, 0x7d0, None): [
      b'\xf1\x00NQ5__               1.00 1.02 99110-P1000         ',
      b'\xf1\x00NQ5__               1.00 1.03 99110-P1000         ',
      b'\xf1\x00NQ5__               1.01 1.03 99110-P1000         ',
    ],
  },
  CAR.GENESIS_GV70_1ST_GEN: {
    (Ecu.fwdCamera, 0x7c4, None): [
      b'\xf1\x00JK1 MFC  AT USA LHD 1.00 1.04 99211-AR000 210204',
      b'\xf1\x00JK1 MFC  AT USA LHD 1.00 1.01 99211-AR200 220125',
      b'\xf1\x00JK1 MFC  AT USA LHD 1.00 1.01 99211-AR300 220125',
    ],
    (Ecu.fwdRadar, 0x7d0, None): [
      b'\xf1\x00JK1_ SCC FHCUP      1.00 1.02 99110-AR000         ',
      b'\xf1\x00JK1_ SCC FHCUP      1.00 1.00 99110-AR200         ',
      b'\xf1\x00JK1_ SCC FHCUP      1.00 1.00 99110-AR300         ',
    ],
  },
  CAR.GENESIS_GV60_EV_1ST_GEN: {
    (Ecu.fwdCamera, 0x7c4, None): [
      b'\xf1\x00JW1 MFC  AT USA LHD 1.00 1.02 99211-CU100 211215',
      b'\xf1\x00JW1 MFC  AT USA LHD 1.00 1.02 99211-CU000 211215',
      b'\xf1\x00JW1 MFC  AT USA LHD 1.00 1.03 99211-CU000 221118',
    ],
    (Ecu.fwdRadar, 0x7d0, None): [
      b'\xf1\x00JW1_ RDR -----      1.00 1.00 99110-CU000         ',
    ],
  },
  CAR.KIA_SORENTO_4TH_GEN: {
    (Ecu.fwdCamera, 0x7c4, None): [
      b'\xf1\x00MQ4 MFC  AT USA LHD 1.00 1.05 99210-R5000 210623',
      b'\xf1\x00MQ4 MFC  AT USA LHD 1.00 1.03 99210-R5000 200903',
    ],
    (Ecu.fwdRadar, 0x7d0, None): [
      b'\xf1\x00MQ4_ SCC FHCUP      1.00 1.06 99110-P2000         ',
      b'\xf1\x00MQ4_ SCC F-CUP      1.00 1.06 99110-P2000         ',
    ],
  },
  CAR.KIA_NIRO_HEV_2ND_GEN: {
    (Ecu.fwdCamera, 0x7c4, None): [
      b'\xf1\x00SG2HMFC  AT USA LHD 1.01 1.08 99211-AT000 220531',
      b'\xf1\x00SG2HMFC  AT USA LHD 1.01 1.09 99211-AT000 220801',
    ],
    (Ecu.fwdRadar, 0x7d0, None): [
      b'\xf1\x00SG2_ RDR -----      1.00 1.01 99110-AT000         ',
    ],
  },
  CAR.GENESIS_GV80: {
    (Ecu.fwdCamera, 0x7c4, None): [
      b'\xf1\x00JX1 MFC  AT USA LHD 1.00 1.02 99211-T6110 220513',
    ],
    (Ecu.fwdRadar, 0x7d0, None): [
      b'\xf1\x00JX1_ SCC FHCUP      1.00 1.01 99110-T6100         ',
    ],
  },
  CAR.KIA_CARNIVAL_4TH_GEN: {
    (Ecu.fwdCamera, 0x7c4, None): [
      b'\xf1\x00KA4 MFC  AT USA LHD 1.00 1.06 99210-R0000 220221',
      b'\xf1\x00KA4CMFC  AT CHN LHD 1.00 1.01 99211-I4000 210525',
    ],
    (Ecu.fwdRadar, 0x7d0, None): [
      b'\xf1\x00KA4_ SCC FHCUP      1.00 1.03 99110-R0000         ',
      b'\xf1\x00KA4c SCC FHCUP      1.00 1.01 99110-I4000         ',
    ],
  },
  CAR.KIA_SORENTO_HEV_4TH_GEN: {
    (Ecu.fwdCamera, 0x7c4, None): [
      b'\xf1\x00MQ4HMFC  AT KOR LHD 1.00 1.12 99210-P2000 230331',
    ],
    (Ecu.fwdRadar, 0x7d0, None): [
      b'\xf1\x00MQhe SCC FHCUP      1.00 1.07 99110-P4000         ',
    ],
  },
}

CHECKSUM = {
  "crc8": [CAR.SANTA_FE, CAR.SONATA, CAR.PALISADE, CAR.KIA_SELTOS, CAR.ELANTRA_2021, CAR.ELANTRA_HEV_2021,
           CAR.SONATA_HYBRID, CAR.SANTA_FE_2022, CAR.KIA_K5_2021, CAR.SANTA_FE_HEV_2022, CAR.SANTA_FE_PHEV_2022, CAR.KIA_K5_HEV_2020],
  "6B": [CAR.KIA_SORENTO, CAR.HYUNDAI_GENESIS],
}

CAN_GEARS = {
  # which message has the gear
  "use_cluster_gears": {CAR.ELANTRA, CAR.KONA},
  "use_tcu_gears": {CAR.KIA_OPTIMA_G4, CAR.KIA_OPTIMA_G4_FL, CAR.SONATA_LF, CAR.VELOSTER, CAR.TUCSON},
  "use_elect_gears": {CAR.KIA_NIRO_EV, CAR.KIA_NIRO_PHEV, CAR.KIA_NIRO_HEV_2021, CAR.KIA_OPTIMA_H, CAR.IONIQ_EV_LTD,
                      CAR.KONA_EV, CAR.IONIQ, CAR.IONIQ_EV_2020, CAR.IONIQ_PHEV, CAR.ELANTRA_HEV_2021, CAR.SONATA_HYBRID,
                      CAR.KONA_HEV, CAR.IONIQ_HEV_2022, CAR.SANTA_FE_HEV_2022, CAR.SANTA_FE_PHEV_2022, CAR.IONIQ_PHEV_2019,
                      CAR.KONA_EV_2022, CAR.KIA_K5_HEV_2020},
}

CANFD_CAR = {CAR.KIA_EV6, CAR.IONIQ_5, CAR.IONIQ_6, CAR.TUCSON_4TH_GEN, CAR.TUCSON_HYBRID_4TH_GEN, CAR.KIA_SPORTAGE_HYBRID_5TH_GEN,
             CAR.SANTA_CRUZ_1ST_GEN, CAR.KIA_SPORTAGE_5TH_GEN, CAR.GENESIS_GV70_1ST_GEN, CAR.KIA_SORENTO_PHEV_4TH_GEN,
             CAR.GENESIS_GV60_EV_1ST_GEN, CAR.KIA_SORENTO_4TH_GEN, CAR.KIA_NIRO_HEV_2ND_GEN, CAR.KIA_NIRO_EV_2ND_GEN,
<<<<<<< HEAD
             CAR.GENESIS_GV80, CAR.KIA_CARNIVAL_4TH_GEN, CAR.KONA_EV_2ND_GEN}

# The radar does SCC on these cars when HDA I, rather than the camera
CANFD_RADAR_SCC_CAR = {CAR.GENESIS_GV70_1ST_GEN, CAR.KIA_SORENTO_PHEV_4TH_GEN, CAR.KIA_SORENTO_4TH_GEN, CAR.GENESIS_GV80, CAR.KIA_CARNIVAL_4TH_GEN, CAR.KONA_EV_2ND_GEN}
=======
             CAR.GENESIS_GV80, CAR.KIA_CARNIVAL_4TH_GEN, CAR.KIA_SORENTO_HEV_4TH_GEN}

# The radar does SCC on these cars when HDA I, rather than the camera
CANFD_RADAR_SCC_CAR = {CAR.GENESIS_GV70_1ST_GEN, CAR.KIA_SORENTO_PHEV_4TH_GEN, CAR.KIA_SORENTO_4TH_GEN, CAR.GENESIS_GV80,
                       CAR.KIA_CARNIVAL_4TH_GEN, CAR.KIA_SORENTO_HEV_4TH_GEN}
>>>>>>> 57ad4f02

# The camera does SCC on these cars, rather than the radar
CAMERA_SCC_CAR = {CAR.KONA_EV_2022, }

# these cars use a different gas signal
HYBRID_CAR = {CAR.IONIQ_PHEV, CAR.ELANTRA_HEV_2021, CAR.KIA_NIRO_PHEV, CAR.KIA_NIRO_HEV_2021, CAR.SONATA_HYBRID, CAR.KONA_HEV, CAR.IONIQ,
              CAR.IONIQ_HEV_2022, CAR.SANTA_FE_HEV_2022, CAR.SANTA_FE_PHEV_2022, CAR.IONIQ_PHEV_2019, CAR.TUCSON_HYBRID_4TH_GEN,
              CAR.KIA_SPORTAGE_HYBRID_5TH_GEN, CAR.KIA_SORENTO_PHEV_4TH_GEN, CAR.KIA_K5_HEV_2020, CAR.KIA_NIRO_HEV_2ND_GEN,
              CAR.KIA_SORENTO_HEV_4TH_GEN, CAR.KIA_OPTIMA_H}

EV_CAR = {CAR.IONIQ_EV_2020, CAR.IONIQ_EV_LTD, CAR.KONA_EV, CAR.KIA_NIRO_EV, CAR.KIA_NIRO_EV_2ND_GEN, CAR.KONA_EV_2022,
          CAR.KIA_EV6, CAR.IONIQ_5, CAR.IONIQ_6, CAR.GENESIS_GV60_EV_1ST_GEN, CAR.KONA_EV_2ND_GEN}

# these cars require a special panda safety mode due to missing counters and checksums in the messages
LEGACY_SAFETY_MODE_CAR = {CAR.HYUNDAI_GENESIS, CAR.IONIQ_EV_LTD, CAR.IONIQ_PHEV, CAR.IONIQ, CAR.KONA_EV, CAR.KIA_OPTIMA_G4,
                          CAR.VELOSTER, CAR.GENESIS_G70, CAR.GENESIS_G80, CAR.KIA_CEED, CAR.ELANTRA, CAR.IONIQ_HEV_2022,
                          CAR.KIA_OPTIMA_H}

# these cars have not been verified to work with longitudinal yet - radar disable, sending correct messages, etc.
UNSUPPORTED_LONGITUDINAL_CAR = LEGACY_SAFETY_MODE_CAR | {CAR.KIA_NIRO_PHEV, CAR.KIA_SORENTO, CAR.SONATA_LF, CAR.KIA_OPTIMA_G4_FL}

# If 0x500 is present on bus 1 it probably has a Mando radar outputting radar points.
# If no points are outputted by default it might be possible to turn it on using  selfdrive/debug/hyundai_enable_radar_points.py
DBC = {
  CAR.ELANTRA: dbc_dict('hyundai_kia_generic', None),
  CAR.ELANTRA_2021: dbc_dict('hyundai_kia_generic', None),
  CAR.ELANTRA_HEV_2021: dbc_dict('hyundai_kia_generic', None),
  CAR.GENESIS_G70: dbc_dict('hyundai_kia_generic', None),
  CAR.GENESIS_G70_2020: dbc_dict('hyundai_kia_generic', 'hyundai_kia_mando_front_radar_generated'),
  CAR.GENESIS_G80: dbc_dict('hyundai_kia_generic', None),
  CAR.GENESIS_G90: dbc_dict('hyundai_kia_generic', None),
  CAR.HYUNDAI_GENESIS: dbc_dict('hyundai_kia_generic', None),
  CAR.IONIQ_PHEV_2019: dbc_dict('hyundai_kia_generic', None),
  CAR.IONIQ_PHEV: dbc_dict('hyundai_kia_generic', None),
  CAR.IONIQ_EV_2020: dbc_dict('hyundai_kia_generic', None),
  CAR.IONIQ_EV_LTD: dbc_dict('hyundai_kia_generic', 'hyundai_kia_mando_front_radar_generated'),
  CAR.IONIQ: dbc_dict('hyundai_kia_generic', None),
  CAR.IONIQ_HEV_2022: dbc_dict('hyundai_kia_generic', None),
  CAR.KIA_FORTE: dbc_dict('hyundai_kia_generic', None),
  CAR.KIA_K5_2021: dbc_dict('hyundai_kia_generic', None),
  CAR.KIA_K5_HEV_2020: dbc_dict('hyundai_kia_generic', 'hyundai_kia_mando_front_radar_generated'),
  CAR.KIA_NIRO_EV: dbc_dict('hyundai_kia_generic', 'hyundai_kia_mando_front_radar_generated'),
  CAR.KIA_NIRO_PHEV: dbc_dict('hyundai_kia_generic', 'hyundai_kia_mando_front_radar_generated'),
  CAR.KIA_NIRO_HEV_2021: dbc_dict('hyundai_kia_generic', None),
  CAR.KIA_OPTIMA_G4: dbc_dict('hyundai_kia_generic', None),
  CAR.KIA_OPTIMA_G4_FL: dbc_dict('hyundai_kia_generic', None),
  CAR.KIA_OPTIMA_H: dbc_dict('hyundai_kia_generic', None),
  CAR.KIA_SELTOS: dbc_dict('hyundai_kia_generic', None),
  CAR.KIA_SORENTO: dbc_dict('hyundai_kia_generic', None), # Has 0x5XX messages, but different format
  CAR.KIA_STINGER: dbc_dict('hyundai_kia_generic', None),
  CAR.KIA_STINGER_2022: dbc_dict('hyundai_kia_generic', None),
  CAR.KONA: dbc_dict('hyundai_kia_generic', None),
  CAR.KONA_EV: dbc_dict('hyundai_kia_generic', None),
  CAR.KONA_EV_2022: dbc_dict('hyundai_kia_generic', None),
  CAR.KONA_HEV: dbc_dict('hyundai_kia_generic', None),
  CAR.SANTA_FE: dbc_dict('hyundai_kia_generic', 'hyundai_kia_mando_front_radar_generated'),
  CAR.SANTA_FE_2022: dbc_dict('hyundai_kia_generic', None),
  CAR.SANTA_FE_HEV_2022: dbc_dict('hyundai_kia_generic', None),
  CAR.SANTA_FE_PHEV_2022: dbc_dict('hyundai_kia_generic', None),
  CAR.SONATA: dbc_dict('hyundai_kia_generic', 'hyundai_kia_mando_front_radar_generated'),
  CAR.SONATA_LF: dbc_dict('hyundai_kia_generic', None), # Has 0x5XX messages, but different format
  CAR.TUCSON: dbc_dict('hyundai_kia_generic', None),
  CAR.PALISADE: dbc_dict('hyundai_kia_generic', 'hyundai_kia_mando_front_radar_generated'),
  CAR.VELOSTER: dbc_dict('hyundai_kia_generic', None),
  CAR.KIA_CEED: dbc_dict('hyundai_kia_generic', None),
  CAR.KIA_EV6: dbc_dict('hyundai_canfd', None),
  CAR.SONATA_HYBRID: dbc_dict('hyundai_kia_generic', 'hyundai_kia_mando_front_radar_generated'),
  CAR.TUCSON_4TH_GEN: dbc_dict('hyundai_canfd', None),
  CAR.TUCSON_HYBRID_4TH_GEN: dbc_dict('hyundai_canfd', None),
  CAR.IONIQ_5: dbc_dict('hyundai_canfd', None),
  CAR.IONIQ_6: dbc_dict('hyundai_canfd', None),
  CAR.SANTA_CRUZ_1ST_GEN: dbc_dict('hyundai_canfd', None),
  CAR.KIA_SPORTAGE_5TH_GEN: dbc_dict('hyundai_canfd', None),
  CAR.KIA_SPORTAGE_HYBRID_5TH_GEN: dbc_dict('hyundai_canfd', None),
  CAR.GENESIS_GV70_1ST_GEN: dbc_dict('hyundai_canfd', None),
  CAR.KIA_SORENTO_PHEV_4TH_GEN: dbc_dict('hyundai_canfd', None),
  CAR.GENESIS_GV60_EV_1ST_GEN: dbc_dict('hyundai_canfd', None),
  CAR.KIA_SORENTO_4TH_GEN: dbc_dict('hyundai_canfd', None),
  CAR.KIA_NIRO_HEV_2ND_GEN: dbc_dict('hyundai_canfd', None),
  CAR.KIA_NIRO_EV_2ND_GEN: dbc_dict('hyundai_canfd', None),
  CAR.GENESIS_GV80: dbc_dict('hyundai_canfd', None),
  CAR.KIA_CARNIVAL_4TH_GEN: dbc_dict('hyundai_canfd', None),
<<<<<<< HEAD
  CAR.KONA_EV_2ND_GEN: dbc_dict('hyundai_canfd', None),
=======
  CAR.KIA_SORENTO_HEV_4TH_GEN: dbc_dict('hyundai_canfd', None),
>>>>>>> 57ad4f02
}<|MERGE_RESOLUTION|>--- conflicted
+++ resolved
@@ -1952,18 +1952,11 @@
 CANFD_CAR = {CAR.KIA_EV6, CAR.IONIQ_5, CAR.IONIQ_6, CAR.TUCSON_4TH_GEN, CAR.TUCSON_HYBRID_4TH_GEN, CAR.KIA_SPORTAGE_HYBRID_5TH_GEN,
              CAR.SANTA_CRUZ_1ST_GEN, CAR.KIA_SPORTAGE_5TH_GEN, CAR.GENESIS_GV70_1ST_GEN, CAR.KIA_SORENTO_PHEV_4TH_GEN,
              CAR.GENESIS_GV60_EV_1ST_GEN, CAR.KIA_SORENTO_4TH_GEN, CAR.KIA_NIRO_HEV_2ND_GEN, CAR.KIA_NIRO_EV_2ND_GEN,
-<<<<<<< HEAD
-             CAR.GENESIS_GV80, CAR.KIA_CARNIVAL_4TH_GEN, CAR.KONA_EV_2ND_GEN}
-
-# The radar does SCC on these cars when HDA I, rather than the camera
-CANFD_RADAR_SCC_CAR = {CAR.GENESIS_GV70_1ST_GEN, CAR.KIA_SORENTO_PHEV_4TH_GEN, CAR.KIA_SORENTO_4TH_GEN, CAR.GENESIS_GV80, CAR.KIA_CARNIVAL_4TH_GEN, CAR.KONA_EV_2ND_GEN}
-=======
-             CAR.GENESIS_GV80, CAR.KIA_CARNIVAL_4TH_GEN, CAR.KIA_SORENTO_HEV_4TH_GEN}
+             CAR.GENESIS_GV80, CAR.KIA_CARNIVAL_4TH_GEN, CAR.KIA_SORENTO_HEV_4TH_GEN, CAR.KONA_EV_2ND_GEN}
 
 # The radar does SCC on these cars when HDA I, rather than the camera
 CANFD_RADAR_SCC_CAR = {CAR.GENESIS_GV70_1ST_GEN, CAR.KIA_SORENTO_PHEV_4TH_GEN, CAR.KIA_SORENTO_4TH_GEN, CAR.GENESIS_GV80,
-                       CAR.KIA_CARNIVAL_4TH_GEN, CAR.KIA_SORENTO_HEV_4TH_GEN}
->>>>>>> 57ad4f02
+                       CAR.KIA_CARNIVAL_4TH_GEN, CAR.KIA_SORENTO_HEV_4TH_GEN, CAR.KONA_EV_2ND_GEN}
 
 # The camera does SCC on these cars, rather than the radar
 CAMERA_SCC_CAR = {CAR.KONA_EV_2022, }
@@ -2046,9 +2039,6 @@
   CAR.KIA_NIRO_EV_2ND_GEN: dbc_dict('hyundai_canfd', None),
   CAR.GENESIS_GV80: dbc_dict('hyundai_canfd', None),
   CAR.KIA_CARNIVAL_4TH_GEN: dbc_dict('hyundai_canfd', None),
-<<<<<<< HEAD
+  CAR.KIA_SORENTO_HEV_4TH_GEN: dbc_dict('hyundai_canfd', None),
   CAR.KONA_EV_2ND_GEN: dbc_dict('hyundai_canfd', None),
-=======
-  CAR.KIA_SORENTO_HEV_4TH_GEN: dbc_dict('hyundai_canfd', None),
->>>>>>> 57ad4f02
 }