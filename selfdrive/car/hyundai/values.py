from dataclasses import dataclass
from enum import Enum, IntFlag
from typing import Dict, List, Optional, Union

from cereal import car
from panda.python import uds
from common.conversions import Conversions as CV
from selfdrive.car import dbc_dict
from selfdrive.car.docs_definitions import CarFootnote, CarInfo, Column, Harness
from selfdrive.car.fw_query_definitions import FwQueryConfig, Request, p16

Ecu = car.CarParams.Ecu


class CarControllerParams:
  ACCEL_MIN = -3.5 # m/s
  ACCEL_MAX = 2.0 # m/s

  def __init__(self, CP):
    self.STEER_DELTA_UP = 3
    self.STEER_DELTA_DOWN = 7
    self.STEER_DRIVER_ALLOWANCE = 50
    self.STEER_DRIVER_MULTIPLIER = 2
    self.STEER_DRIVER_FACTOR = 1
    self.STEER_THRESHOLD = 150
    self.STEER_STEP = 1  # 100 Hz

    if CP.carFingerprint in CANFD_CAR:
      self.STEER_MAX = 270
      self.STEER_DRIVER_ALLOWANCE = 250
      self.STEER_DRIVER_MULTIPLIER = 2
      self.STEER_THRESHOLD = 250
      self.STEER_DELTA_UP = 2
      self.STEER_DELTA_DOWN = 3

    # To determine the limit for your car, find the maximum value that the stock LKAS will request.
    # If the max stock LKAS request is <384, add your car to this list.
    elif CP.carFingerprint in (CAR.GENESIS_G80, CAR.GENESIS_G90, CAR.ELANTRA, CAR.IONIQ,
                               CAR.IONIQ_EV_LTD, CAR.SANTA_FE_PHEV_2022, CAR.SONATA_LF, CAR.KIA_FORTE, CAR.KIA_NIRO_PHEV,
                               CAR.KIA_OPTIMA_H, CAR.KIA_SORENTO):
      self.STEER_MAX = 255

    # these cars have significantly more torque than most HKG; limit to 70% of max
    elif CP.flags & HyundaiFlags.ALT_LIMITS:
      self.STEER_MAX = 270
      self.STEER_DELTA_UP = 2
      self.STEER_DELTA_DOWN = 3

    # Default for most HKG
    else:
      self.STEER_MAX = 384


class HyundaiFlags(IntFlag):
  CANFD_HDA2 = 1
  CANFD_ALT_BUTTONS = 2
  CANFD_ALT_GEARS = 4
  CANFD_CAMERA_SCC = 8

  ALT_LIMITS = 16

  ENABLE_BLINKERS = 32

  CANFD_ALT_GEARS_2 = 64


class CAR:
  # Hyundai
  ELANTRA = "HYUNDAI ELANTRA 2017"
  ELANTRA_2021 = "HYUNDAI ELANTRA 2021"
  ELANTRA_HEV_2021 = "HYUNDAI ELANTRA HYBRID 2021"
  HYUNDAI_GENESIS = "HYUNDAI GENESIS 2015-2016"
  IONIQ = "HYUNDAI IONIQ HYBRID 2017-2019"
  IONIQ_HEV_2022 = "HYUNDAI IONIQ HYBRID 2020-2022"
  IONIQ_EV_LTD = "HYUNDAI IONIQ ELECTRIC LIMITED 2019"
  IONIQ_EV_2020 = "HYUNDAI IONIQ ELECTRIC 2020"
  IONIQ_PHEV_2019 = "HYUNDAI IONIQ PLUG-IN HYBRID 2019"
  IONIQ_PHEV = "HYUNDAI IONIQ PHEV 2020"
  KONA = "HYUNDAI KONA 2020"
  KONA_EV = "HYUNDAI KONA ELECTRIC 2019"
  KONA_EV_2022 = "HYUNDAI KONA ELECTRIC 2022"
  KONA_HEV = "HYUNDAI KONA HYBRID 2020"
  SANTA_FE = "HYUNDAI SANTA FE 2019"
  SANTA_FE_2022 = "HYUNDAI SANTA FE 2022"
  SANTA_FE_HEV_2022 = "HYUNDAI SANTA FE HYBRID 2022"
  SANTA_FE_PHEV_2022 = "HYUNDAI SANTA FE PlUG-IN HYBRID 2022"
  SONATA = "HYUNDAI SONATA 2020"
  SONATA_LF = "HYUNDAI SONATA 2019"
  TUCSON = "HYUNDAI TUCSON 2019"
  PALISADE = "HYUNDAI PALISADE 2020"
  VELOSTER = "HYUNDAI VELOSTER 2019"
  SONATA_HYBRID = "HYUNDAI SONATA HYBRID 2021"
  IONIQ_5 = "HYUNDAI IONIQ 5 2022"
  TUCSON_4TH_GEN = "HYUNDAI TUCSON 4TH GEN"
  TUCSON_HYBRID_4TH_GEN = "HYUNDAI TUCSON HYBRID 4TH GEN"
  SANTA_CRUZ_1ST_GEN = "HYUNDAI SANTA CRUZ 1ST GEN"

  # Kia
  KIA_FORTE = "KIA FORTE E 2018 & GT 2021"
  KIA_K5_2021 = "KIA K5 2021"
  KIA_NIRO_EV = "KIA NIRO EV 2020"
  KIA_NIRO_PHEV = "KIA NIRO HYBRID 2019"
  KIA_NIRO_HEV_2021 = "KIA NIRO HYBRID 2021"
  KIA_NIRO_HEV_2ND_GEN = "KIA NIRO HYBRID 2ND GEN"
  KIA_OPTIMA_G4 = "KIA OPTIMA 4TH GEN"
  KIA_OPTIMA_G4_FL = "KIA OPTIMA 4TH GEN FACELIFT"
  KIA_OPTIMA_H = "KIA OPTIMA HYBRID 2017 & SPORTS 2019"
  KIA_SELTOS = "KIA SELTOS 2021"
  KIA_SPORTAGE_5TH_GEN = "KIA SPORTAGE 5TH GEN"
  KIA_SORENTO = "KIA SORENTO GT LINE 2018"
  KIA_SORENTO_4TH_GEN = "KIA SORENTO 4TH GEN"
  KIA_SORENTO_PHEV_4TH_GEN = "KIA SORENTO PLUG-IN HYBRID 4TH GEN"
  KIA_SPORTAGE_HYBRID_5TH_GEN = "KIA SPORTAGE HYBRID 5TH GEN"
  KIA_STINGER = "KIA STINGER GT2 2018"
  KIA_STINGER_2022 = "KIA STINGER 2022"
  KIA_CEED = "KIA CEED INTRO ED 2019"
  KIA_EV6 = "KIA EV6 2022"

  # Genesis
  GENESIS_GV60_EV_1ST_GEN = "GENESIS GV60 ELECTRIC 1ST GEN"
  GENESIS_G70 = "GENESIS G70 2018"
  GENESIS_G70_2020 = "GENESIS G70 2020"
  GENESIS_GV70_1ST_GEN = "GENESIS GV70 1ST GEN"
  GENESIS_G80 = "GENESIS G80 2017"
  GENESIS_G90 = "GENESIS G90 2017"


class Footnote(Enum):
  # footnotes which mention "red panda" will be replaced with the CAN FD panda kit on the shop page
  CANFD = CarFootnote(
    "Requires a <a href=\"https://comma.ai/shop/panda\" target=\"_blank\">red panda</a> for this <a href=\"https://en.wikipedia.org/wiki/CAN_FD\" target=\"_blank\">CAN FD car</a>. " +
    "All the hardware needed is sold in the <a href=\"https://comma.ai/shop/can-fd-panda-kit\" target=\"_blank\">CAN FD kit</a>.",
    Column.MODEL, shop_footnote=True)


@dataclass
class HyundaiCarInfo(CarInfo):
  package: str = "Smart Cruise Control (SCC)"

  def init_make(self, CP: car.CarParams):
    if CP.carFingerprint in CANFD_CAR:
      self.footnotes.insert(0, Footnote.CANFD)


CAR_INFO: Dict[str, Optional[Union[HyundaiCarInfo, List[HyundaiCarInfo]]]] = {
  CAR.ELANTRA: [
    HyundaiCarInfo("Hyundai Elantra 2017-19", min_enable_speed=19 * CV.MPH_TO_MS, harness=Harness.hyundai_b),
    HyundaiCarInfo("Hyundai Elantra GT 2017-19", harness=Harness.hyundai_e),
    HyundaiCarInfo("Hyundai i30 2017-19", harness=Harness.hyundai_e),
  ],
  CAR.ELANTRA_2021: HyundaiCarInfo("Hyundai Elantra 2021-23", video_link="https://youtu.be/_EdYQtV52-c", harness=Harness.hyundai_k),
  CAR.ELANTRA_HEV_2021: HyundaiCarInfo("Hyundai Elantra Hybrid 2021-23", video_link="https://youtu.be/_EdYQtV52-c", harness=Harness.hyundai_k),
  CAR.HYUNDAI_GENESIS: [
    HyundaiCarInfo("Hyundai Genesis 2015-16", min_enable_speed=19 * CV.MPH_TO_MS, harness=Harness.hyundai_j),  # TODO: check 2015 packages
    HyundaiCarInfo("Genesis G80 2017", "All", min_enable_speed=19 * CV.MPH_TO_MS, harness=Harness.hyundai_j),
  ],
  CAR.IONIQ: HyundaiCarInfo("Hyundai Ioniq Hybrid 2017-19", harness=Harness.hyundai_c),
  CAR.IONIQ_HEV_2022: HyundaiCarInfo("Hyundai Ioniq Hybrid 2020-22", harness=Harness.hyundai_h),  # TODO: confirm 2020-21 harness
  CAR.IONIQ_EV_LTD: HyundaiCarInfo("Hyundai Ioniq Electric 2019", harness=Harness.hyundai_c),
  CAR.IONIQ_EV_2020: HyundaiCarInfo("Hyundai Ioniq Electric 2020", "All", harness=Harness.hyundai_h),
  CAR.IONIQ_PHEV_2019: HyundaiCarInfo("Hyundai Ioniq Plug-in Hybrid 2019", harness=Harness.hyundai_c),
  CAR.IONIQ_PHEV: HyundaiCarInfo("Hyundai Ioniq Plug-in Hybrid 2020-21", "All", harness=Harness.hyundai_h),
  CAR.KONA: HyundaiCarInfo("Hyundai Kona 2020", harness=Harness.hyundai_b),
  CAR.KONA_EV: HyundaiCarInfo("Hyundai Kona Electric 2018-21", harness=Harness.hyundai_g),
  CAR.KONA_EV_2022: HyundaiCarInfo("Hyundai Kona Electric 2022", harness=Harness.hyundai_o),
  CAR.KONA_HEV: HyundaiCarInfo("Hyundai Kona Hybrid 2020", video_link="https://youtu.be/0dwpAHiZgFo", harness=Harness.hyundai_i),  # TODO: check packages
  CAR.SANTA_FE: HyundaiCarInfo("Hyundai Santa Fe 2019-20", "All", harness=Harness.hyundai_d),
  CAR.SANTA_FE_2022: HyundaiCarInfo("Hyundai Santa Fe 2021-22", "All", "https://youtu.be/VnHzSTygTS4", harness=Harness.hyundai_l),
  CAR.SANTA_FE_HEV_2022: HyundaiCarInfo("Hyundai Santa Fe Hybrid 2022", "All", harness=Harness.hyundai_l),
  CAR.SANTA_FE_PHEV_2022: HyundaiCarInfo("Hyundai Santa Fe Plug-in Hybrid 2022", "All", harness=Harness.hyundai_l),
  CAR.SONATA: HyundaiCarInfo("Hyundai Sonata 2020-23", "All", "https://www.youtube.com/watch?v=ix63r9kE3Fw", harness=Harness.hyundai_a),
  CAR.SONATA_LF: HyundaiCarInfo("Hyundai Sonata 2018-19", harness=Harness.hyundai_e),
  CAR.TUCSON: [
    HyundaiCarInfo("Hyundai Tucson 2021", min_enable_speed=19 * CV.MPH_TO_MS, harness=Harness.hyundai_l),
    HyundaiCarInfo("Hyundai Tucson Diesel 2019", harness=Harness.hyundai_l),
  ],
  CAR.PALISADE: [
    HyundaiCarInfo("Hyundai Palisade 2020-22", "All", "https://youtu.be/TAnDqjF4fDY?t=456", harness=Harness.hyundai_h),
    HyundaiCarInfo("Kia Telluride 2020-22", "All", harness=Harness.hyundai_h),
  ],
  CAR.VELOSTER: HyundaiCarInfo("Hyundai Veloster 2019-20", min_enable_speed=5. * CV.MPH_TO_MS, harness=Harness.hyundai_e),
  CAR.SONATA_HYBRID: HyundaiCarInfo("Hyundai Sonata Hybrid 2020-22", "All", harness=Harness.hyundai_a),
  CAR.IONIQ_5: [
    HyundaiCarInfo("Hyundai Ioniq 5 (Southeast Asia only) 2022-23", "All", harness=Harness.hyundai_q),
    HyundaiCarInfo("Hyundai Ioniq 5 (without HDA II) 2022-23", "Highway Driving Assist", harness=Harness.hyundai_k),
    HyundaiCarInfo("Hyundai Ioniq 5 (with HDA II) 2022-23", "Highway Driving Assist II", harness=Harness.hyundai_q),
  ],
  CAR.TUCSON_4TH_GEN: [
    HyundaiCarInfo("Hyundai Tucson 2022", harness=Harness.hyundai_n),
    HyundaiCarInfo("Hyundai Tucson 2023", "All", harness=Harness.hyundai_n),
  ],
  CAR.TUCSON_HYBRID_4TH_GEN: HyundaiCarInfo("Hyundai Tucson Hybrid 2022", "All", harness=Harness.hyundai_n),
  CAR.SANTA_CRUZ_1ST_GEN: HyundaiCarInfo("Hyundai Santa Cruz 2021-22", harness=Harness.hyundai_n),

  # Kia
  CAR.KIA_FORTE: HyundaiCarInfo("Kia Forte 2019-21", harness=Harness.hyundai_g),
  CAR.KIA_K5_2021: HyundaiCarInfo("Kia K5 2021-22", harness=Harness.hyundai_a),
  CAR.KIA_NIRO_EV: [
    HyundaiCarInfo("Kia Niro EV 2019", "All", "https://www.youtube.com/watch?v=lT7zcG6ZpGo", harness=Harness.hyundai_h),
    HyundaiCarInfo("Kia Niro EV 2020", "All", "https://www.youtube.com/watch?v=lT7zcG6ZpGo", harness=Harness.hyundai_f),
    HyundaiCarInfo("Kia Niro EV 2021", "All", "https://www.youtube.com/watch?v=lT7zcG6ZpGo", harness=Harness.hyundai_c),
    HyundaiCarInfo("Kia Niro EV 2022", "All", "https://www.youtube.com/watch?v=lT7zcG6ZpGo", harness=Harness.hyundai_h),
  ],
  CAR.KIA_NIRO_PHEV: [
    HyundaiCarInfo("Kia Niro Plug-in Hybrid 2018-19", "All", min_enable_speed=10. * CV.MPH_TO_MS, harness=Harness.hyundai_c),
    HyundaiCarInfo("Kia Niro Plug-in Hybrid 2020", "All", harness=Harness.hyundai_d),
  ],
  CAR.KIA_NIRO_HEV_2021: [
    HyundaiCarInfo("Kia Niro Hybrid 2021", harness=Harness.hyundai_f),  # TODO: could be hyundai_d, verify
    HyundaiCarInfo("Kia Niro Hybrid 2022", harness=Harness.hyundai_h),
  ],
  CAR.KIA_NIRO_HEV_2ND_GEN: [
    HyundaiCarInfo("Kia Niro Hybrid 2023", harness=Harness.hyundai_a),
  ],
  CAR.KIA_OPTIMA_G4: HyundaiCarInfo("Kia Optima 2017", "Advanced Smart Cruise Control", harness=Harness.hyundai_b),  # TODO: may support 2016, 2018
  CAR.KIA_OPTIMA_G4_FL: HyundaiCarInfo("Kia Optima 2019-20", harness=Harness.hyundai_g),
  CAR.KIA_OPTIMA_H: [
    HyundaiCarInfo("Kia Optima Hybrid 2017", "Advanced Smart Cruise Control"),  # TODO: may support adjacent years
    HyundaiCarInfo("Kia Optima Hybrid 2019"),
  ],
  CAR.KIA_SELTOS: HyundaiCarInfo("Kia Seltos 2021", harness=Harness.hyundai_a),
  CAR.KIA_SPORTAGE_5TH_GEN: HyundaiCarInfo("Kia Sportage 2023", harness=Harness.hyundai_n),
  CAR.KIA_SORENTO: [
    HyundaiCarInfo("Kia Sorento 2018", "Advanced Smart Cruise Control", "https://www.youtube.com/watch?v=Fkh3s6WHJz8", harness=Harness.hyundai_c),
    HyundaiCarInfo("Kia Sorento 2019", video_link="https://www.youtube.com/watch?v=Fkh3s6WHJz8", harness=Harness.hyundai_e),
  ],
  CAR.KIA_SORENTO_4TH_GEN: HyundaiCarInfo("Kia Sorento 2022-23", harness=Harness.hyundai_k),
  CAR.KIA_SORENTO_PHEV_4TH_GEN: HyundaiCarInfo("Kia Sorento Plug-in Hybrid 2022-23", harness=Harness.hyundai_a),
  CAR.KIA_SPORTAGE_HYBRID_5TH_GEN: HyundaiCarInfo("Kia Sportage Hybrid 2023", harness=Harness.hyundai_n),
  CAR.KIA_STINGER: HyundaiCarInfo("Kia Stinger 2018-20", video_link="https://www.youtube.com/watch?v=MJ94qoofYw0", harness=Harness.hyundai_c),
  CAR.KIA_STINGER_2022: HyundaiCarInfo("Kia Stinger 2022", "All", harness=Harness.hyundai_k),
  CAR.KIA_CEED: HyundaiCarInfo("Kia Ceed 2019", harness=Harness.hyundai_e),
  CAR.KIA_EV6: [
    HyundaiCarInfo("Kia EV6 (Southeast Asia only) 2022-23", "All", harness=Harness.hyundai_p),
    HyundaiCarInfo("Kia EV6 (without HDA II) 2022", "Highway Driving Assist", harness=Harness.hyundai_l),
    HyundaiCarInfo("Kia EV6 (with HDA II) 2022", "Highway Driving Assist II", harness=Harness.hyundai_p)
  ],

  # Genesis
  CAR.GENESIS_GV60_EV_1ST_GEN: [
    HyundaiCarInfo("Genesis GV60 (Advanced Trim) 2023", "All", harness=Harness.hyundai_a),
    HyundaiCarInfo("Genesis GV60 (Performance Trim) 2023", "All", harness=Harness.hyundai_k),
  ],
  CAR.GENESIS_G70: HyundaiCarInfo("Genesis G70 2018-19", "All", harness=Harness.hyundai_f),
  CAR.GENESIS_G70_2020: HyundaiCarInfo("Genesis G70 2020", "All", harness=Harness.hyundai_f),
  CAR.GENESIS_GV70_1ST_GEN: HyundaiCarInfo("Genesis GV70 2022-23", "All", harness=Harness.hyundai_l),
  CAR.GENESIS_G80: HyundaiCarInfo("Genesis G80 2018-19", "All", harness=Harness.hyundai_h),
  CAR.GENESIS_G90: HyundaiCarInfo("Genesis G90 2017-18", "All", harness=Harness.hyundai_c),
}

class Buttons:
  NONE = 0
  RES_ACCEL = 1
  SET_DECEL = 2
  GAP_DIST = 3
  CANCEL = 4  # on newer models, this is a pause/resume button

FINGERPRINTS = {
  CAR.ELANTRA: [{
    66: 8, 67: 8, 68: 8, 127: 8, 273: 8, 274: 8, 275: 8, 339: 8, 356: 4, 399: 8, 512: 6, 544: 8, 593: 8, 608: 8, 688: 5, 790: 8, 809: 8, 897: 8, 832: 8, 899: 8, 902: 8, 903: 8, 905: 8, 909: 8, 916: 8, 1040: 8, 1056: 8, 1057: 8, 1078: 4, 1170: 8, 1265: 4, 1280: 1, 1282: 4, 1287: 4, 1290: 8, 1292: 8, 1294: 8, 1312: 8, 1314: 8, 1322: 8, 1345: 8, 1349: 8, 1351: 8, 1353: 8, 1363: 8, 1366: 8, 1367: 8, 1369: 8, 1407: 8, 1415: 8, 1419: 8, 1425: 2, 1427: 6, 1440: 8, 1456: 4, 1472: 8, 1486: 8, 1487: 8, 1491: 8, 1530: 8, 1532: 5, 2001: 8, 2003: 8, 2004: 8, 2009: 8, 2012: 8, 2016: 8, 2017: 8, 2024: 8, 2025: 8
  }],
  CAR.HYUNDAI_GENESIS: [{
    67: 8, 68: 8, 304: 8, 320: 8, 339: 8, 356: 4, 544: 7, 593: 8, 608: 8, 688: 5, 809: 8, 832: 8, 854: 7, 870: 7, 871: 8, 872: 5, 897: 8, 902: 8, 903: 6, 916: 8, 1024: 2, 1040: 8, 1056: 8, 1057: 8, 1078: 4, 1107: 5, 1136: 8, 1151: 6, 1168: 7, 1170: 8, 1173: 8, 1184: 8, 1265: 4, 1280: 1, 1287: 4, 1292: 8, 1312: 8, 1322: 8, 1331: 8, 1332: 8, 1333: 8, 1334: 8, 1335: 8, 1342: 6, 1345: 8, 1363: 8, 1369: 8, 1370: 8, 1371: 8, 1378: 4, 1384: 5, 1407: 8, 1419: 8, 1427: 6, 1434: 2, 1456: 4
  },
  {
    67: 8, 68: 8, 304: 8, 320: 8, 339: 8, 356: 4, 544: 7, 593: 8, 608: 8, 688: 5, 809: 8, 832: 8, 854: 7, 870: 7, 871: 8, 872: 5, 897: 8, 902: 8, 903: 6, 916: 8, 1024: 2, 1040: 8, 1056: 8, 1057: 8, 1078: 4, 1107: 5, 1136: 8, 1151: 6, 1168: 7, 1170: 8, 1173: 8, 1184: 8, 1265: 4, 1280: 1, 1281: 3, 1287: 4, 1292: 8, 1312: 8, 1322: 8, 1331: 8, 1332: 8, 1333: 8, 1334: 8, 1335: 8, 1345: 8, 1363: 8, 1369: 8, 1370: 8, 1378: 4, 1379: 8, 1384: 5, 1407: 8, 1419: 8, 1427: 6, 1434: 2, 1456: 4
  },
  {
    67: 8, 68: 8, 304: 8, 320: 8, 339: 8, 356: 4, 544: 7, 593: 8, 608: 8, 688: 5, 809: 8, 854: 7, 870: 7, 871: 8, 872: 5, 897: 8, 902: 8, 903: 6, 912: 7, 916: 8, 1040: 8, 1056: 8, 1057: 8, 1078: 4, 1107: 5, 1136: 8, 1151: 6, 1168: 7, 1170: 8, 1173: 8, 1184: 8, 1265: 4, 1268: 8, 1280: 1, 1281: 3, 1287: 4, 1292: 8, 1312: 8, 1322: 8, 1331: 8, 1332: 8, 1333: 8, 1334: 8, 1335: 8, 1345: 8, 1363: 8, 1369: 8, 1370: 8, 1371: 8, 1378: 4, 1384: 5, 1407: 8, 1419: 8, 1427: 6, 1434: 2, 1437: 8, 1456: 4
  },
  {
    67: 8, 68: 8, 304: 8, 320: 8, 339: 8, 356: 4, 544: 7, 593: 8, 608: 8, 688: 5, 809: 8, 832: 8, 854: 7, 870: 7, 871: 8, 872: 5, 897: 8, 902: 8, 903: 6, 916: 8, 1040: 8, 1056: 8, 1057: 8, 1078: 4, 1107: 5, 1136: 8, 1151: 6, 1168: 7, 1170: 8, 1173: 8, 1184: 8, 1265: 4, 1280: 1, 1287: 4, 1292: 8, 1312: 8, 1322: 8, 1331: 8, 1332: 8, 1333: 8, 1334: 8, 1335: 8, 1345: 8, 1363: 8, 1369: 8, 1370: 8, 1378: 4, 1379: 8, 1384: 5, 1407: 8, 1425: 2, 1427: 6, 1437: 8, 1456: 4
  },
  {
    67: 8, 68: 8, 304: 8, 320: 8, 339: 8, 356: 4, 544: 7, 593: 8, 608: 8, 688: 5, 809: 8, 832: 8, 854: 7, 870: 7, 871: 8, 872: 5, 897: 8, 902: 8, 903: 6, 916: 8, 1040: 8, 1056: 8, 1057: 8, 1078: 4, 1107: 5, 1136: 8, 1151: 6, 1168: 7, 1170: 8, 1173: 8, 1184: 8, 1265: 4, 1280: 1, 1287: 4, 1292: 8, 1312: 8, 1322: 8, 1331: 8, 1332: 8, 1333: 8, 1334: 8, 1335: 8, 1345: 8, 1363: 8, 1369: 8, 1370: 8, 1371: 8, 1378: 4, 1384: 5, 1407: 8, 1419: 8, 1425: 2, 1427: 6, 1437: 8, 1456: 4
  }],
  CAR.SANTA_FE: [{
    67: 8, 127: 8, 304: 8, 320: 8, 339: 8, 356: 4, 544: 8, 593: 8, 608: 8, 688: 6, 809: 8, 832: 8, 854: 7, 870: 7, 871: 8, 872: 8, 897: 8, 902: 8, 903: 8, 905: 8, 909: 8, 916: 8, 1040: 8, 1042: 8, 1056: 8, 1057: 8, 1078: 4, 1107: 5, 1136: 8, 1151: 6, 1155: 8, 1156: 8, 1162: 8, 1164: 8, 1168: 7, 1170: 8, 1173: 8, 1183: 8, 1186: 2, 1191: 2, 1227: 8, 1265: 4, 1280: 1, 1287: 4, 1290: 8, 1292: 8, 1294: 8, 1312: 8, 1322: 8, 1342: 6, 1345: 8, 1348: 8, 1363: 8, 1369: 8, 1379: 8, 1384: 8, 1407: 8, 1414: 3, 1419: 8, 1427: 6, 1456: 4, 1470: 8
  },
  {
    67: 8, 127: 8, 304: 8, 320: 8, 339: 8, 356: 4, 544: 8, 593: 8, 608: 8, 688: 6, 764: 8, 809: 8, 854: 7, 870: 7, 871: 8, 872: 8, 897: 8, 902: 8, 903: 8, 905: 8, 909: 8, 916: 8, 1040: 8, 1042: 8, 1056: 8, 1057: 8, 1064: 8, 1078: 4, 1107: 5, 1136: 8, 1151: 6, 1155: 8, 1162: 8, 1164: 8, 1168: 7, 1170: 8, 1173: 8, 1180: 8, 1183: 8, 1186: 2, 1227: 8, 1265: 4, 1280: 1, 1287: 4, 1290: 8, 1292: 8, 1294: 8, 1312: 8, 1322: 8, 1345: 8, 1348: 8, 1363: 8, 1369: 8, 1371: 8, 1378: 8, 1384: 8, 1407: 8, 1414: 3, 1419: 8, 1427: 6, 1456: 4, 1470: 8, 1988: 8, 2000: 8, 2004: 8, 2008: 8, 2012: 8
  },
  {
    67: 8, 68: 8, 80: 4, 160: 8, 161: 8, 272: 8, 288: 4, 339: 8, 356: 8, 357: 8, 399: 8, 544: 8, 608: 8, 672: 8, 688: 5, 704: 1, 790: 8, 809: 8, 848: 8, 880: 8, 898: 8, 900: 8, 901: 8, 904: 8, 1056: 8, 1064: 8, 1065: 8, 1072: 8, 1075: 8, 1087: 8, 1088: 8, 1151: 8, 1200: 8, 1201: 8, 1232: 4, 1264: 8, 1265: 8, 1266: 8, 1296: 8, 1306: 8, 1312: 8, 1322: 8, 1331: 8, 1332: 8, 1333: 8, 1348: 8, 1349: 8, 1369: 8, 1370: 8, 1371: 8, 1407: 8, 1415: 8, 1419: 8, 1440: 8, 1442: 4, 1461: 8, 1470: 8
  }],
  CAR.SONATA: [
    {67: 8, 68: 8, 127: 8, 304: 8, 320: 8, 339: 8, 356: 4, 544: 8, 546: 8, 549: 8, 550: 8, 576: 8, 593: 8, 608: 8, 688: 6, 809: 8, 832: 8, 854: 8, 865: 8, 870: 7, 871: 8, 872: 8, 897: 8, 902: 8, 903: 8, 905: 8, 908: 8, 909: 8, 912: 7, 913: 8, 916: 8, 1040: 8, 1042: 8, 1056: 8, 1057: 8, 1078: 4, 1089: 5, 1096: 8, 1107: 5, 1108: 8, 1114: 8, 1136: 8, 1145: 8, 1151: 8, 1155: 8, 1156: 8, 1157: 4, 1162: 8, 1164: 8, 1168: 8, 1170: 8, 1173: 8, 1180: 8, 1183: 8, 1184: 8, 1186: 2, 1191: 2, 1193: 8, 1210: 8, 1225: 8, 1227: 8, 1265: 4, 1268: 8, 1280: 8, 1287: 4, 1290: 8, 1292: 8, 1294: 8, 1312: 8, 1322: 8, 1330: 8, 1339: 8, 1342: 6, 1343: 8, 1345: 8, 1348: 8, 1363: 8, 1369: 8, 1371: 8, 1378: 8, 1379: 8, 1384: 8, 1394: 8, 1407: 8, 1419: 8, 1427: 6, 1446: 8, 1456: 4, 1460: 8, 1470: 8, 1485: 8, 1504: 3, 1988: 8, 1996: 8, 2000: 8, 2004: 8, 2008: 8, 2012: 8, 2015: 8},
  ],
  CAR.SONATA_LF: [
    {66: 8, 67: 8, 68: 8, 127: 8, 273: 8, 274: 8, 275: 8, 339: 8, 356: 4, 399: 8, 447: 8, 512: 6, 544: 8, 593: 8, 608: 8, 688: 5, 790: 8, 809: 8, 832: 8, 884: 8, 897: 8, 899: 8, 902: 8, 903: 6, 916: 8, 1040: 8, 1056: 8, 1057: 8, 1078: 4, 1151: 6, 1168: 7, 1170: 8, 1253: 8, 1254: 8, 1255: 8, 1265: 4, 1280: 1, 1287: 4, 1290: 8, 1292: 8, 1294: 8, 1312: 8, 1314: 8, 1322: 8, 1331: 8, 1332: 8, 1333: 8, 1342: 6, 1345: 8, 1348: 8, 1349: 8, 1351: 8, 1353: 8, 1363: 8, 1365: 8, 1366: 8, 1367: 8, 1369: 8, 1397: 8, 1407: 8, 1415: 8, 1419: 8, 1425: 2, 1427: 6, 1440: 8, 1456: 4, 1470: 8, 1472: 8, 1486: 8, 1487: 8, 1491: 8, 1530: 8, 1532: 5, 2000: 8, 2001: 8, 2004: 8, 2005: 8, 2008: 8, 2009: 8, 2012: 8, 2013: 8, 2014: 8, 2016: 8, 2017: 8, 2024: 8, 2025: 8},
  ],
  CAR.KIA_SORENTO: [{
    67: 8, 68: 8, 127: 8, 304: 8, 320: 8, 339: 8, 356: 4, 544: 8, 593: 8, 608: 8, 688: 5, 809: 8, 832: 8, 854: 7, 870: 7, 871: 8, 872: 8, 897: 8, 902: 8, 903: 8, 916: 8, 1040: 8, 1042: 8, 1056: 8, 1057: 8, 1064: 8, 1078: 4, 1107: 5, 1136: 8, 1151: 6, 1168: 7, 1170: 8, 1173: 8, 1265: 4, 1280: 1, 1287: 4, 1290: 8, 1292: 8, 1294: 8, 1312: 8, 1322: 8, 1331: 8, 1332: 8, 1333: 8, 1342: 6, 1345: 8, 1348: 8, 1363: 8, 1369: 8, 1370: 8, 1371: 8, 1384: 8, 1407: 8, 1411: 8, 1419: 8, 1425: 2, 1427: 6, 1444: 8, 1456: 4, 1470: 8, 1489: 1
  }],
  CAR.KIA_STINGER: [{
    67: 8, 127: 8, 304: 8, 320: 8, 339: 8, 356: 4, 358: 6, 359: 8, 544: 8, 576: 8, 593: 8, 608: 8, 688: 5, 809: 8, 832: 8, 854: 7, 870: 7, 871: 8, 872: 8, 897: 8, 902: 8, 909: 8, 916: 8, 1040: 8, 1042: 8, 1056: 8, 1057: 8, 1064: 8, 1078: 4, 1107: 5, 1136: 8, 1151: 6, 1168: 7, 1170: 8, 1173: 8, 1184: 8, 1265: 4, 1280: 1, 1281: 4, 1287: 4, 1290: 8, 1292: 8, 1294: 8, 1312: 8, 1322: 8, 1342: 6, 1345: 8, 1348: 8, 1363: 8, 1369: 8, 1371: 8, 1378: 4, 1379: 8, 1384: 8, 1407: 8, 1419: 8, 1425: 2, 1427: 6, 1456: 4, 1470: 8
  }],
  CAR.GENESIS_G80: [{
    67: 8, 68: 8, 127: 8, 304: 8, 320: 8, 339: 8, 356: 4, 358: 6, 544: 8, 593: 8, 608: 8, 688: 5, 809: 8, 832: 8, 854: 7, 870: 7, 871: 8, 872: 8, 897: 8, 902: 8, 903: 8, 916: 8, 1024: 2, 1040: 8, 1042: 8, 1056: 8, 1057: 8, 1078: 4, 1107: 5, 1136: 8, 1151: 6, 1156: 8, 1168: 7, 1170: 8, 1173: 8, 1184: 8, 1191: 2, 1265: 4, 1280: 1, 1287: 4, 1290: 8, 1292: 8, 1294: 8, 1312: 8, 1322: 8, 1342: 6, 1345: 8, 1348: 8, 1363: 8, 1369: 8, 1370: 8, 1371: 8, 1378: 4, 1384: 8, 1407: 8, 1419: 8, 1425: 2, 1427: 6, 1434: 2, 1456: 4, 1470: 8
  },
  {
    67: 8, 68: 8, 127: 8, 304: 8, 320: 8, 339: 8, 356: 4, 358: 6, 359: 8, 544: 8, 546: 8, 593: 8, 608: 8, 688: 5, 809: 8, 832: 8, 854: 7, 870: 7, 871: 8, 872: 8, 897: 8, 902: 8, 903: 8, 916: 8, 1040: 8, 1042: 8, 1056: 8, 1057: 8, 1064: 8, 1078: 4, 1107: 5, 1136: 8, 1151: 6, 1156: 8, 1157: 4, 1168: 7, 1170: 8, 1173: 8, 1184: 8, 1265: 4, 1280: 1, 1281: 3, 1287: 4, 1290: 8, 1292: 8, 1294: 8, 1312: 8, 1322: 8, 1342: 6, 1345: 8, 1348: 8, 1363: 8, 1369: 8, 1370: 8, 1371: 8, 1378: 4, 1384: 8, 1407: 8, 1419: 8, 1425: 2, 1427: 6, 1434: 2, 1437: 8, 1456: 4, 1470: 8
  },
  {
    67: 8, 68: 8, 127: 8, 304: 8, 320: 8, 339: 8, 356: 4, 358: 6, 544: 8, 593: 8, 608: 8, 688: 5, 809: 8, 832: 8, 854: 7, 870: 7, 871: 8, 872: 8, 897: 8, 902: 8, 903: 8, 916: 8, 1040: 8, 1042: 8, 1056: 8, 1057: 8, 1064: 8, 1078: 4, 1107: 5, 1136: 8, 1151: 6, 1156: 8, 1157: 4, 1162: 8, 1168: 7, 1170: 8, 1173: 8, 1184: 8, 1193: 8, 1265: 4, 1280: 1, 1287: 4, 1290: 8, 1292: 8, 1294: 8, 1312: 8, 1322: 8, 1342: 6, 1345: 8, 1348: 8, 1363: 8, 1369: 8, 1371: 8, 1378: 4, 1384: 8, 1407: 8, 1419: 8, 1425: 2, 1427: 6, 1437: 8, 1456: 4, 1470: 8
  }],
  CAR.GENESIS_G90: [{
    67: 8, 68: 8, 127: 8, 304: 8, 320: 8, 339: 8, 356: 4, 358: 6, 359: 8, 544: 8, 593: 8, 608: 8, 688: 5, 809: 8, 854: 7, 870: 7, 871: 8, 872: 8, 897: 8, 902: 8, 903: 8, 916: 8, 1040: 8, 1056: 8, 1057: 8, 1078: 4, 1107: 5, 1136: 8, 1151: 6, 1162: 4, 1168: 7, 1170: 8, 1173: 8, 1184: 8, 1265: 4, 1280: 1, 1281: 3, 1287: 4, 1290: 8, 1292: 8, 1294: 8, 1312: 8, 1322: 8, 1345: 8, 1348: 8, 1363: 8, 1369: 8, 1370: 8, 1371: 8, 1378: 4, 1384: 8, 1407: 8, 1419: 8, 1425: 2, 1427: 6, 1434: 2, 1456: 4, 1470: 8, 1988: 8, 2000: 8, 2003: 8, 2004: 8, 2005: 8, 2008: 8, 2011: 8, 2012: 8, 2013: 8
  }],
  CAR.IONIQ_EV_2020: [{
    127: 8, 304: 8, 320: 8, 339: 8, 352: 8, 356: 4, 524: 8, 544: 7, 593: 8, 688: 5, 832: 8, 881: 8, 882: 8, 897: 8, 902: 8, 903: 8, 905: 8, 909: 8, 916: 8, 1040: 8, 1042: 8, 1056: 8, 1057: 8, 1078: 4, 1136: 8, 1151: 6, 1155: 8, 1156: 8, 1157: 4, 1164: 8, 1168: 7, 1173: 8, 1183: 8, 1186: 2, 1191: 2, 1225: 8, 1265: 4, 1280: 1, 1287: 4, 1290: 8, 1291: 8, 1292: 8, 1294: 8, 1312: 8, 1322: 8, 1342: 6, 1345: 8, 1348: 8, 1355: 8, 1363: 8, 1369: 8, 1379: 8, 1407: 8, 1419: 8, 1426: 8, 1427: 6, 1429: 8, 1430: 8, 1456: 4, 1470: 8, 1473: 8, 1507: 8, 1535: 8, 1988: 8, 1996: 8, 2000: 8, 2004: 8, 2005: 8, 2008: 8, 2012: 8, 2013: 8
  }],
  CAR.IONIQ: [{
    68:8, 127: 8, 304: 8, 320: 8, 339: 8, 352: 8, 356: 4, 524: 8, 544: 8, 576:8, 593: 8, 688: 5, 832: 8, 881: 8, 882: 8, 897: 8, 902: 8, 903: 8, 905: 8, 909: 8, 916: 8, 1040: 8, 1042: 8, 1056: 8, 1057: 8, 1078: 4, 1136: 6, 1151: 6, 1155: 8, 1156: 8, 1157: 4, 1164: 8, 1168: 7, 1173: 8, 1183: 8, 1186: 2, 1191: 2, 1225: 8, 1265: 4, 1280: 1, 1287: 4, 1290: 8, 1291: 8, 1292: 8, 1294: 8, 1312: 8, 1322: 8, 1342: 6, 1345: 8, 1348: 8, 1355: 8, 1363: 8, 1369: 8, 1379: 8, 1407: 8, 1419: 8, 1426: 8, 1427: 6, 1429: 8, 1430: 8, 1448: 8, 1456: 4, 1470: 8, 1473: 8, 1476: 8, 1507: 8, 1535: 8, 1988: 8, 1996: 8, 2000: 8, 2004: 8, 2005: 8, 2008: 8, 2012: 8, 2013: 8
  }],
  CAR.KONA_EV: [{
    127: 8, 304: 8, 320: 8, 339: 8, 352: 8, 356: 4, 544: 8, 549: 8, 593: 8, 688: 5, 832: 8, 881: 8, 882: 8, 897: 8, 902: 8, 903: 8, 905: 8, 909: 8, 916: 8, 1040: 8, 1042: 8, 1056: 8, 1057: 8, 1078: 4, 1136: 8, 1151: 6, 1168: 7, 1173: 8, 1183: 8, 1186: 2, 1191: 2, 1225: 8, 1265: 4, 1280: 1, 1287: 4, 1290: 8, 1291: 8, 1292: 8, 1294: 8, 1307: 8, 1312: 8, 1322: 8, 1342: 6, 1345: 8, 1348: 8, 1355: 8, 1363: 8, 1369: 8, 1378: 4, 1407: 8, 1419: 8, 1426: 8, 1427: 6, 1429: 8, 1430: 8, 1456: 4, 1470: 8, 1473: 8, 1507: 8, 1535: 8, 2000: 8, 2004: 8, 2008: 8, 2012: 8, 1157: 4, 1193: 8, 1379: 8, 1988: 8, 1996: 8
  }],
  CAR.KONA_EV_2022: [{
    127: 8, 304: 8, 320: 8, 339: 8, 352: 8, 356: 4, 544: 8, 593: 8, 688: 5, 832: 8, 881: 8, 882: 8, 897: 8, 902: 8, 903: 8, 905: 8, 909: 8, 913: 8, 916: 8, 1040: 8, 1042: 8, 1056: 8, 1057: 8, 1069: 8, 1078: 4, 1136: 8, 1145: 8, 1151: 8, 1155: 8, 1156: 8, 1157: 4, 1162: 8, 1164: 8, 1168: 8, 1173: 8, 1183: 8, 1188: 8, 1191: 2, 1193: 8, 1225: 8, 1227: 8, 1265: 4, 1280: 1, 1287: 4, 1290: 8, 1291: 8, 1292: 8, 1294: 8, 1312: 8, 1322: 8, 1339: 8, 1342: 8, 1343: 8, 1345: 8, 1348: 8, 1355: 8, 1363: 8, 1369: 8, 1379: 8, 1407: 8, 1419: 8, 1426: 8, 1427: 6, 1429: 8, 1430: 8, 1446: 8, 1456: 4, 1470: 8, 1473: 8, 1485: 8, 1507: 8, 1535: 8, 1990: 8, 1998: 8
  }],
  CAR.KIA_NIRO_EV: [{
    127: 8, 304: 8, 320: 8, 339: 8, 352: 8, 356: 4, 516: 8, 544: 8, 593: 8, 688: 5, 832: 8, 881: 8, 882: 8, 897: 8, 902: 8, 903: 8, 905: 8, 909: 8, 916: 8, 1040: 8, 1042: 8, 1056: 8, 1057: 8, 1078: 4, 1136: 8, 1151: 6, 1156: 8, 1157: 4, 1168: 7, 1173: 8, 1183: 8, 1186: 2, 1191: 2, 1193: 8, 1225: 8, 1260: 8, 1265: 4, 1280: 1, 1287: 4, 1290: 8, 1291: 8, 1292: 8, 1294: 8, 1312: 8, 1322: 8, 1342: 6, 1345: 8, 1348: 8, 1355: 8, 1363: 8, 1369: 8, 1407: 8, 1419: 8, 1426: 8, 1427: 6, 1429: 8, 1430: 8, 1456: 4, 1470: 8, 1473: 8, 1507: 8, 1535: 8, 1990: 8, 1998: 8, 1996: 8, 2000: 8, 2004: 8, 2008: 8, 2012: 8, 2015: 8
  }],
  CAR.KIA_OPTIMA_H: [{
    68: 8, 127: 8, 304: 8, 320: 8, 339: 8, 352: 8, 356: 4, 544: 8, 593: 8, 688: 5, 832: 8, 881: 8, 882: 8, 897: 8, 902: 8, 903: 6, 916: 8, 1040: 8, 1056: 8, 1057: 8, 1078: 4, 1136: 6, 1151: 6, 1168: 7, 1173: 8, 1236: 2, 1265: 4, 1280: 1, 1287: 4, 1290: 8, 1291: 8, 1292: 8, 1322: 8, 1331: 8, 1332: 8, 1333: 8, 1342: 6, 1345: 8, 1348: 8, 1355: 8, 1363: 8, 1369: 8, 1371: 8, 1407: 8, 1419: 8, 1427: 6, 1429: 8, 1430: 8, 1448: 8, 1456: 4, 1470: 8, 1476: 8, 1535: 8
  },
  {
    68: 8, 127: 8, 304: 8, 320: 8, 339: 8, 352: 8, 356: 4, 544: 8, 576: 8, 593: 8, 688: 5, 881: 8, 882: 8, 897: 8, 902: 8, 903: 8, 909: 8, 912: 7, 916: 8, 1040: 8, 1056: 8, 1057: 8, 1078: 4, 1136: 6, 1151: 6, 1168: 7, 1173: 8, 1180: 8, 1186: 2, 1191: 2, 1265: 4, 1268: 8, 1280: 1, 1287: 4, 1290: 8, 1291: 8, 1292: 8, 1294: 8, 1312: 8, 1322: 8, 1342: 6, 1345: 8, 1348: 8, 1355: 8, 1363: 8, 1369: 8, 1371: 8, 1407: 8, 1419: 8, 1420: 8, 1425: 2, 1427: 6, 1429: 8, 1430: 8, 1448: 8, 1456: 4, 1470: 8, 1476: 8, 1535: 8
  }],
  CAR.PALISADE: [{
    67: 8, 127: 8, 304: 8, 320: 8, 339: 8, 356: 4, 544: 8, 546: 8, 547: 8, 548: 8, 549: 8, 576: 8, 593: 8, 608: 8, 688: 6, 809: 8, 832: 8, 854: 7, 870: 7, 871: 8, 872: 8, 897: 8, 902: 8, 903: 8, 905: 8, 909: 8, 913: 8, 916: 8, 1040: 8, 1042: 8, 1056: 8, 1057: 8, 1064: 8, 1078: 4, 1107: 5, 1123: 8, 1136: 8, 1151: 6, 1155: 8, 1156: 8, 1157: 4, 1162: 8, 1164: 8, 1168: 7, 1170: 8, 1173: 8, 1180: 8, 1186: 2, 1191: 2, 1193: 8, 1210: 8, 1225: 8, 1227: 8, 1265: 4, 1280: 8, 1287: 4, 1290: 8, 1292: 8, 1294: 8, 1312: 8, 1322: 8, 1342: 6, 1345: 8, 1348: 8, 1363: 8, 1369: 8, 1371: 8, 1378: 8, 1384: 8, 1407: 8, 1419: 8, 1427: 6, 1456: 4, 1470: 8, 1988: 8, 1996: 8, 2000: 8, 2004: 8, 2005: 8, 2008: 8, 2012: 8
  }],
}

HYUNDAI_VERSION_REQUEST_LONG = bytes([uds.SERVICE_TYPE.READ_DATA_BY_IDENTIFIER]) + \
  p16(0xf100)  # Long description
HYUNDAI_VERSION_REQUEST_MULTI = bytes([uds.SERVICE_TYPE.READ_DATA_BY_IDENTIFIER]) + \
  p16(uds.DATA_IDENTIFIER_TYPE.VEHICLE_MANUFACTURER_SPARE_PART_NUMBER) + \
  p16(uds.DATA_IDENTIFIER_TYPE.APPLICATION_SOFTWARE_IDENTIFICATION) + \
  p16(0xf100)
HYUNDAI_VERSION_RESPONSE = bytes([uds.SERVICE_TYPE.READ_DATA_BY_IDENTIFIER + 0x40])

FW_QUERY_CONFIG = FwQueryConfig(
  requests=[
    # TODO: minimize shared whitelists for CAN and cornerRadar for CAN-FD
    # CAN queries (OBD-II port)
    Request(
      [HYUNDAI_VERSION_REQUEST_LONG],
      [HYUNDAI_VERSION_RESPONSE],
      whitelist_ecus=[Ecu.transmission, Ecu.eps, Ecu.abs, Ecu.fwdRadar, Ecu.fwdCamera],
    ),
    Request(
      [HYUNDAI_VERSION_REQUEST_MULTI],
      [HYUNDAI_VERSION_RESPONSE],
      whitelist_ecus=[Ecu.engine, Ecu.transmission, Ecu.eps, Ecu.abs, Ecu.fwdRadar],
    ),
    # CAN-FD queries (camera)
    Request(
      [HYUNDAI_VERSION_REQUEST_LONG],
      [HYUNDAI_VERSION_RESPONSE],
      whitelist_ecus=[Ecu.fwdCamera, Ecu.fwdRadar, Ecu.cornerRadar],
      bus=4,
    ),
    Request(
      [HYUNDAI_VERSION_REQUEST_LONG],
      [HYUNDAI_VERSION_RESPONSE],
      whitelist_ecus=[Ecu.fwdCamera, Ecu.adas, Ecu.cornerRadar],
      bus=5,
    ),
  ],
  extra_ecus=[
    (Ecu.adas, 0x730, None),         # ADAS Driving ECU on HDA2 platforms
    (Ecu.cornerRadar, 0x7b7, None),
  ],
)

FW_VERSIONS = {
  CAR.HYUNDAI_GENESIS: {
    (Ecu.fwdCamera, 0x7c4, None): [
      b'\xf1\x00DH LKAS 1.1 -150210',
      b'\xf1\x00DH LKAS 1.4 -140110',
      b'\xf1\x00DH LKAS 1.5 -140425',
    ],
  },
  CAR.IONIQ: {
    (Ecu.fwdRadar, 0x7d0, None): [
      b'\xf1\x00AEhe SCC H-CUP      1.01 1.01 96400-G2000         ',
    ],
    (Ecu.eps, 0x7d4, None): [
      b'\xf1\x00AE  MDPS C 1.00 1.07 56310/G2301 4AEHC107',
    ],
    (Ecu.fwdCamera, 0x7c4, None): [
      b'\xf1\x00AEH MFC  AT EUR LHD 1.00 1.00 95740-G2400 180222',
    ],
    (Ecu.engine, 0x7e0, None): [
      b'\xf1\x816H6F2051\x00\x00\x00\x00\x00\x00\x00\x00',
    ],
    (Ecu.transmission, 0x7e1, None): [
      b'\xf1\x816U3H1051\x00\x00\xf1\x006U3H0_C2\x00\x006U3H1051\x00\x00HAE0G16US2\x00\x00\x00\x00',
    ],
  },
  CAR.IONIQ_PHEV_2019: {
    (Ecu.fwdRadar, 0x7d0, None): [
      b'\xf1\x00AEhe SCC H-CUP      1.01 1.01 96400-G2100         ',
    ],
    (Ecu.eps, 0x7d4, None): [
      b'\xf1\x00AE  MDPS C 1.00 1.07 56310/G2501 4AEHC107',
    ],
    (Ecu.fwdCamera, 0x7c4, None): [
      b'\xf1\x00AEP MFC  AT USA LHD 1.00 1.00 95740-G2400 180222',
    ],
    (Ecu.engine, 0x7e0, None): [
      b'\xf1\x816H6F6051\x00\x00\x00\x00\x00\x00\x00\x00',
    ],
    (Ecu.transmission, 0x7e1, None): [
      b'\xf1\x816U3J2051\x00\x00\xf1\x006U3H0_C2\x00\x006U3J2051\x00\x00PAE0G16NS1\xdbD\r\x81',
      b'\xf1\x816U3J2051\x00\x00\xf1\x006U3H0_C2\x00\x006U3J2051\x00\x00PAE0G16NS1\x00\x00\x00\x00',
    ],
  },
  CAR.IONIQ_PHEV: {
    (Ecu.fwdRadar, 0x7d0, None): [
      b'\xf1\000AEhe SCC FHCUP      1.00 1.02 99110-G2100         ',
      b'\xf1\x00AEhe SCC F-CUP      1.00 1.00 99110-G2200         ',
      b'\xf1\x00AEhe SCC F-CUP      1.00 1.00 99110-G2600         ',
    ],
    (Ecu.eps, 0x7d4, None): [
      b'\xf1\000AE  MDPS C 1.00 1.01 56310/G2510 4APHC101',
      b'\xf1\x00AE  MDPS C 1.00 1.01 56310/G2560 4APHC101',
      b'\xf1\x00AE  MDPS C 1.00 1.01 56310G2510\x00 4APHC101',
    ],
    (Ecu.fwdCamera, 0x7c4, None): [
      b'\xf1\000AEP MFC  AT USA LHD 1.00 1.01 95740-G2600 190819',
      b'\xf1\x00AEP MFC  AT EUR RHD 1.00 1.01 95740-G2600 190819',
      b'\xf1\x00AEP MFC  AT USA LHD 1.00 1.00 95740-G2700 201027',
    ],
    (Ecu.engine, 0x7e0, None): [
      b'\xf1\x816H6F6051\x00\x00\x00\x00\x00\x00\x00\x00',
      b'\xf1\x816H6G6051\x00\x00\x00\x00\x00\x00\x00\x00',
    ],
    (Ecu.transmission, 0x7e1, None): [
      b'\xf1\x816U3J9051\000\000\xf1\0006U3H1_C2\000\0006U3J9051\000\000PAE0G16NL0\x82zT\xd2',
      b'\xf1\x816U3J8051\x00\x00\xf1\x006U3H1_C2\x00\x006U3J8051\x00\x00PAETG16UL0\x00\x00\x00\x00',
      b'\xf1\x816U3J9051\x00\x00\xf1\x006U3H1_C2\x00\x006U3J9051\x00\x00PAE0G16NL2\xad\xeb\xabt',
      b'\xf1\x816U3J9051\x00\x00\xf1\x006U3H1_C2\x00\x006U3J9051\x00\x00PAE0G16NL2\x00\x00\x00\x00',
    ],
  },
  CAR.IONIQ_EV_2020: {
    (Ecu.fwdRadar, 0x7d0, None): [
      b'\xf1\x00AEev SCC F-CUP      1.00 1.01 99110-G7000         ',
      b'\xf1\x00AEev SCC F-CUP      1.00 1.00 99110-G7200         ',
    ],
    (Ecu.eps, 0x7d4, None): [
      b'\xf1\x00AE  MDPS C 1.00 1.01 56310/G7310 4APEC101',
      b'\xf1\x00AE  MDPS C 1.00 1.01 56310/G7560 4APEC101',
    ],
    (Ecu.fwdCamera, 0x7c4, None): [
      b'\xf1\x00AEE MFC  AT EUR LHD 1.00 1.01 95740-G2600 190819',
      b'\xf1\x00AEE MFC  AT EUR LHD 1.00 1.03 95740-G2500 190516',
      b'\xf1\x00AEE MFC  AT EUR RHD 1.00 1.01 95740-G2600 190819',
    ],
  },
  CAR.IONIQ_EV_LTD: {
    (Ecu.fwdRadar, 0x7d0, None): [
      b'\xf1\x00AEev SCC F-CUP      1.00 1.00 96400-G7000         ',
      b'\xf1\x00AEev SCC F-CUP      1.00 1.00 96400-G7100         ',
    ],
    (Ecu.eps, 0x7d4, None): [
      b'\xf1\x00AE  MDPS C 1.00 1.02 56310G7300\x00 4AEEC102',
      b'\xf1\x00AE  MDPS C 1.00 1.04 56310/G7501 4AEEC104',
      b'\xf1\x00AE  MDPS C 1.00 1.03 56310/G7300 4AEEC103',
      b'\xf1\x00AE  MDPS C 1.00 1.03 56310G7300\x00 4AEEC103',
      b'\xf1\x00AE  MDPS C 1.00 1.04 56310/G7301 4AEEC104',
    ],
    (Ecu.fwdCamera, 0x7c4, None): [
      b'\xf1\x00AEE MFC  AT EUR LHD 1.00 1.00 95740-G7200 160418',
      b'\xf1\x00AEE MFC  AT USA LHD 1.00 1.00 95740-G2400 180222',
      b'\xf1\x00AEE MFC  AT EUR LHD 1.00 1.00 95740-G2300 170703',
      b'\xf1\x00AEE MFC  AT EUR LHD 1.00 1.00 95740-G2400 180222',
    ],
  },
  CAR.IONIQ_HEV_2022: {
    (Ecu.fwdRadar, 0x7d0, None): [
      b'\xf1\x00AEhe SCC F-CUP      1.00 1.00 99110-G2600         ',
    ],
    (Ecu.eps, 0x7d4, None): [
      b'\xf1\x00AE  MDPS C 1.00 1.01 56310G2510\x00 4APHC101',
    ],
    (Ecu.fwdCamera, 0x7c4, None): [
      b'\xf1\x00AEH MFC  AT USA LHD 1.00 1.00 95740-G2700 201027',
    ],
    (Ecu.engine, 0x7e0, None): [
      b'\xf1\x816H6G5051\x00\x00\x00\x00\x00\x00\x00\x00',
    ],
    (Ecu.transmission, 0x7e1, None): [
      b'\xf1\x816U3J9051\x00\x00\xf1\x006U3H1_C2\x00\x006U3J9051\x00\x00HAE0G16NL2\x00\x00\x00\x00',
    ],
  },
  CAR.SONATA: {
    (Ecu.fwdRadar, 0x7d0, None): [
      b'\xf1\x00DN8 1.00 99110-L0000         \xaa\xaa\xaa\xaa\xaa\xaa\xaa     ',
      b'\xf1\x00DN8 1.00 99110-L0000         \xaa\xaa\xaa\xaa\xaa\xaa\xaa\x00\x00\x00\x00\x00\x00\x00\x00\x00\x00\x00\x00\x00\x00',
      b'\xf1\x00DN8_ SCC F-CU-      1.00 1.00 99110-L0000         ',
      b'\xf1\x00DN8_ SCC F-CUP      1.00 1.00 99110-L0000         ',
      b'\xf1\x00DN8_ SCC F-CUP      1.00 1.02 99110-L1000         ',
      b'\xf1\x00DN8_ SCC FHCUP      1.00 1.00 99110-L0000         ',
      b'\xf1\x00DN8_ SCC FHCUP      1.00 1.01 99110-L1000         ',
      b'\xf1\x00DN89110-L0000         \xaa\xaa\xaa\xaa\xaa\xaa\xaa     ',
      b'\xf1\x8799110L0000\xf1\x00DN8_ SCC F-CUP      1.00 1.00 99110-L0000         ',
      b'\xf1\x8799110L0000\xf1\x00DN8_ SCC FHCUP      1.00 1.00 99110-L0000         ',
    ],
    (Ecu.abs, 0x7d1, None): [
      b'\xf1\x00DN ESC \x07 106 \x07\x01 58910-L0100',
      b'\xf1\x00DN ESC \x01 102\x19\x04\x13 58910-L1300',
      b'\xf1\x00DN ESC \x03 100 \x08\x01 58910-L0300',
      b'\xf1\x00DN ESC \x06 104\x19\x08\x01 58910-L0100',
      b'\xf1\x00DN ESC \x07 104\x19\x08\x01 58910-L0100',
      b'\xf1\x00DN ESC \x08 103\x19\x06\x01 58910-L1300',
      b'\xf1\x8758910-L0100\xf1\x00DN ESC \x07 106 \x07\x01 58910-L0100',
      b'\xf1\x8758910-L0100\xf1\x00DN ESC \x06 104\x19\x08\x01 58910-L0100',
      b'\xf1\x8758910-L0100\xf1\x00DN ESC \x06 106 \x07\x01 58910-L0100',
      b'\xf1\x8758910-L0100\xf1\x00DN ESC \x07 104\x19\x08\x01 58910-L0100',
      b'\xf1\x8758910-L0300\xf1\x00DN ESC \x03 100 \x08\x01 58910-L0300',
      b'\xf1\x00DN ESC \x06 106 \x07\x01 58910-L0100',
    ],
    (Ecu.engine, 0x7e0, None): [
      b'\xf1\x81HM6M1_0a0_F00',
      b'\xf1\x82DNBVN5GMCCXXXDCA',
      b'\xf1\x82DNBVN5GMCCXXXG2F',
      b'\xf1\x82DNBWN5TMDCXXXG2E',
      b'\xf1\x82DNCVN5GMCCXXXF0A',
      b'\xf1\x82DNCVN5GMCCXXXG2B',
      b'\xf1\x870\x00\x00\x00\x00\x00\x00\x00\x00\x00\x00\xf1\x81HM6M1_0a0_J10',
      b'\xf1\x870\x00\x00\x00\x00\x00\x00\x00\x00\x00\x00\xf1\x82DNDWN5TMDCXXXJ1A',
      b'\xf1\x87391162M003',
      b'\xf1\x87391162M013',
      b'\xf1\x87391162M023',
      b'HM6M1_0a0_F00',
      b'HM6M1_0a0_G20',
      b'HM6M2_0a0_BD0',
      b'\xf1\x8739110-2S278\xf1\x82DNDVD5GMCCXXXL5B',
      b'\xf1\x8739110-2S041\xf1\x81HM6M1_0a0_M00',
      b'\xf1\x81HM6M1_0a0_G20',
    ],
    (Ecu.eps, 0x7d4, None): [
      b'\xf1\x00DN8 MDPS C 1,00 1,01 56310L0010\x00 4DNAC101',  # modified firmware
      b'\xf1\x8756310L0010\x00\xf1\x00DN8 MDPS C 1,00 1,01 56310L0010\x00 4DNAC101',  # modified firmware
      b'\xf1\x00DN8 MDPS C 1.00 1.01 \x00\x00\x00\x00\x00\x00\x00\x00\x00\x00\x00 4DNAC101',
      b'\xf1\x00DN8 MDPS C 1.00 1.01 56310-L0010 4DNAC101',
      b'\xf1\x00DN8 MDPS C 1.00 1.01 56310L0010\x00 4DNAC101',
      b'\xf1\x00DN8 MDPS R 1.00 1.00 57700-L0000 4DNAP100',
      b'\xf1\x87\x00\x00\x00\x00\x00\x00\x00\x00\x00\x00\x00\xf1\x00DN8 MDPS C 1.00 1.01 \x00\x00\x00\x00\x00\x00\x00\x00\x00\x00\x00 4DNAC101',
      b'\xf1\x8756310-L0010\xf1\x00DN8 MDPS C 1.00 1.01 56310-L0010 4DNAC101',
      b'\xf1\x8756310-L0210\xf1\x00DN8 MDPS C 1.00 1.01 56310-L0210 4DNAC101',
      b'\xf1\x8756310-L1010\xf1\x00DN8 MDPS C 1.00 1.03 56310-L1010 4DNDC103',
      b'\xf1\x8756310-L1030\xf1\x00DN8 MDPS C 1.00 1.03 56310-L1030 4DNDC103',
      b'\xf1\x8756310L0010\x00\xf1\x00DN8 MDPS C 1.00 1.01 56310L0010\x00 4DNAC101',
      b'\xf1\x8756310L0210\x00\xf1\x00DN8 MDPS C 1.00 1.01 56310L0210\x00 4DNAC101',
      b'\xf1\x8757700-L0000\xf1\x00DN8 MDPS R 1.00 1.00 57700-L0000 4DNAP100',
      b'\xf1\x00DN8 MDPS R 1.00 1.00 57700-L0000 4DNAP101',
      b'\xf1\x00DN8 MDPS C 1.00 1.01 56310-L0210 4DNAC102',
    ],
    (Ecu.fwdCamera, 0x7c4, None): [
      b'\xf1\x00DN8 MFC  AT KOR LHD 1.00 1.02 99211-L1000 190422',
      b'\xf1\x00DN8 MFC  AT RUS LHD 1.00 1.03 99211-L1000 190705',
      b'\xf1\x00DN8 MFC  AT USA LHD 1.00 1.00 99211-L0000 190716',
      b'\xf1\x00DN8 MFC  AT USA LHD 1.00 1.01 99211-L0000 191016',
      b'\xf1\x00DN8 MFC  AT USA LHD 1.00 1.03 99211-L0000 210603',
      b'\xf1\x00DN8 MFC  AT USA LHD 1.00 1.05 99211-L1000 201109',
      b'\xf1\x00DN8 MFC  AT USA LHD 1.00 1.06 99211-L1000 210325',
      b'\xf1\x00DN8 MFC  AT USA LHD 1.00 1.07 99211-L1000 211223',
    ],
    (Ecu.transmission, 0x7e1, None): [
      b'\xf1\x00bcsh8p54  U903\x00\x00\x00\x00\x00\x00SDN8T16NB0z{\xd4v',
      b'\xf1\x00bcsh8p54  U913\x00\x00\x00\x00\x00\x00SDN8T16NB1\xe3\xc10\xa1',
      b'\xf1\x00bcsh8p54  U913\x00\x00\x00\x00\x00\x00SDN8T16NB2\n\xdd^\xbc',
      b'\xf1\x00HT6TA260BLHT6TA800A1TDN8C20KS4\x00\x00\x00\x00\x00\x00\x00\x00\x00\x00',
      b'\xf1\x00HT6TA260BLHT6TA810A1TDN8M25GS0\x00\x00\x00\x00\x00\x00\xaa\x8c\xd9p',
      b'\xf1\x00HT6WA250BLHT6WA910A1SDN8G25NB1\x00\x00\x00\x00\x00\x00\x00\x00\x00\x00',
      b'\xf1\x00HT6WA250BLHT6WA910A1SDN8G25NB1\x00\x00\x00\x00\x00\x00\x96\xa1\xf1\x92',
      b'\xf1\x00HT6WA280BLHT6WAD10A1SDN8G25NB2\x00\x00\x00\x00\x00\x00\x08\xc9O:',
      b'\xf1\x00HT6WA280BLHT6WAD10A1SDN8G25NB4\x00\x00\x00\x00\x00\x00g!l[',
      b'\xf1\x00T02601BL  T02730A1  VDN8T25XXX730NS5\xf7_\x92\xf5',
      b'\xf1\x00T02601BL  T02832A1  VDN8T25XXX832NS8G\x0e\xfeE',
      b'\xf1\x87954A02N060\x00\x00\x00\x00\x00\xf1\x81T02730A1  \xf1\x00T02601BL  T02730A1  VDN8T25XXX730NS5\xf7_\x92\xf5',
      b'\xf1\x87SAKFBA2926554GJ2VefVww\x87xwwwww\x88\x87xww\x87wTo\xfb\xffvUo\xff\x8d\x16\xf1\x81U903\x00\x00\x00\x00\x00\x00\xf1\x00bcsh8p54  U903\x00\x00\x00\x00\x00\x00SDN8T16NB0z{\xd4v',
      b'\xf1\x87SAKFBA3030524GJ2UVugww\x97yx\x88\x87\x88vw\x87gww\x87wto\xf9\xfffUo\xff\xa2\x0c\xf1\x81U903\x00\x00\x00\x00\x00\x00\xf1\x00bcsh8p54  U903\x00\x00\x00\x00\x00\x00SDN8T16NB0z{\xd4v',
      b'\xf1\x87SAKFBA3356084GJ2\x86fvgUUuWgw\x86www\x87wffvf\xb6\xcf\xfc\xffeUO\xff\x12\x19\xf1\x81U903\x00\x00\x00\x00\x00\x00\xf1\x00bcsh8p54  U903\x00\x00\x00\x00\x00\x00SDN8T16NB0z{\xd4v',
      b'\xf1\x87SAKFBA3474944GJ2ffvgwwwwg\x88\x86x\x88\x88\x98\x88ffvfeo\xfa\xff\x86fo\xff\t\xae\xf1\x81U903\x00\x00\x00\x00\x00\x00\xf1\x00bcsh8p54  U903\x00\x00\x00\x00\x00\x00SDN8T16NB0z{\xd4v',
      b'\xf1\x87SAKFBA3475714GJ2Vfvgvg\x96yx\x88\x97\x88ww\x87ww\x88\x87xs_\xfb\xffvUO\xff\x0f\xff\xf1\x81U903\x00\x00\x00\x00\x00\x00\xf1\x00bcsh8p54  U903\x00\x00\x00\x00\x00\x00SDN8T16NB0z{\xd4v',
      b'\xf1\x87SALDBA3510954GJ3ww\x87xUUuWx\x88\x87\x88\x87w\x88wvfwfc_\xf9\xff\x98wO\xffl\xe0\xf1\x89HT6WA910A1\xf1\x82SDN8G25NB1\x00\x00\x00\x00\x00\x00',
      b'\xf1\x87SALDBA3573534GJ3\x89\x98\x89\x88EUuWgwvwwwwww\x88\x87xTo\xfa\xff\x86f\x7f\xffo\x0e\xf1\x89HT6WA910A1\xf1\x82SDN8G25NB1\x00\x00\x00\x00\x00\x00',
      b'\xf1\x87SALDBA3601464GJ3\x88\x88\x88\x88ffvggwvwvw\x87gww\x87wvo\xfb\xff\x98\x88\x7f\xffjJ\xf1\x89HT6WA910A1\xf1\x82SDN8G25NB1\x00\x00\x00\x00\x00\x00',
      b'\xf1\x87SALDBA3753044GJ3UUeVff\x86hwwwwvwwgvfgfvo\xf9\xfffU_\xffC\xae\xf1\x89HT6WA910A1\xf1\x82SDN8G25NB1\x00\x00\x00\x00\x00\x00',
      b'\xf1\x87SALDBA3862294GJ3vfvgvefVxw\x87\x87w\x88\x87xwwwwc_\xf9\xff\x87w\x9f\xff\xd5\xdc\xf1\x89HT6WA910A1\xf1\x82SDN8G25NB1\x00\x00\x00\x00\x00\x00',
      b'\xf1\x87SALDBA3873834GJ3fefVwuwWx\x88\x97\x88w\x88\x97xww\x87wU_\xfb\xff\x86f\x8f\xffN\x04\xf1\x89HT6WA910A1\xf1\x82SDN8G25NB1\x00\x00\x00\x00\x00\x00',
      b'\xf1\x87SALDBA4525334GJ3\x89\x99\x99\x99fevWh\x88\x86\x88fwvgw\x88\x87xfo\xfa\xffuDo\xff\xd1>\xf1\x89HT6WA910A1\xf1\x82SDN8G25NB1\x00\x00\x00\x00\x00\x00',
      b'\xf1\x87SALDBA4626804GJ3wwww\x88\x87\x88xx\x88\x87\x88wwgw\x88\x88\x98\x88\x95_\xf9\xffuDo\xff|\xe7\xf1\x89HT6WA910A1\xf1\x82SDN8G25NB1\x00\x00\x00\x00\x00\x00',
      b'\xf1\x87SALDBA4803224GJ3wwwwwvwg\x88\x88\x98\x88wwww\x87\x88\x88xu\x9f\xfc\xff\x87f\x8f\xff\xea\xea\xf1\x89HT6WA910A1\xf1\x82SDN8G25NB1\x00\x00\x00\x00\x00\x00',
      b'\xf1\x87SALDBA6212564GJ3\x87wwwUTuGg\x88\x86xx\x88\x87\x88\x87\x88\x98xu?\xf9\xff\x97f\x7f\xff\xb8\n\xf1\x89HT6WA910A1\xf1\x82SDN8G25NB1\x00\x00\x00\x00\x00\x00',
      b'\xf1\x87SALDBA6347404GJ3wwwwff\x86hx\x88\x97\x88\x88\x88\x88\x88vfgf\x88?\xfc\xff\x86Uo\xff\xec/\xf1\x89HT6WA910A1\xf1\x82SDN8G25NB1\x00\x00\x00\x00\x00\x00',
      b'\xf1\x87SALDBA6901634GJ3UUuWVeVUww\x87wwwwwvUge\x86/\xfb\xff\xbb\x99\x7f\xff]2\xf1\x89HT6WA910A1\xf1\x82SDN8G25NB1\x00\x00\x00\x00\x00\x00',
      b'\xf1\x87SALDBA7077724GJ3\x98\x88\x88\x88ww\x97ygwvwww\x87ww\x88\x87x\x87_\xfd\xff\xba\x99o\xff\x99\x01\xf1\x89HT6WA910A1\xf1\x82SDN8G25NB1\x00\x00\x00\x00\x00\x00',
      b'\xf1\x87SALFBA3525114GJ2wvwgvfvggw\x86wffvffw\x86g\x85_\xf9\xff\xa8wo\xffv\xcd\xf1\x81U903\x00\x00\x00\x00\x00\x00\xf1\x00bcsh8p54  U903\x00\x00\x00\x00\x00\x00SDN8T16NB0z{\xd4v',
      b'\xf1\x87SALFBA3624024GJ2\x88\x88\x88\x88wv\x87hx\x88\x97\x88x\x88\x97\x88ww\x87w\x86o\xfa\xffvU\x7f\xff\xd1\xec\xf1\x81U903\x00\x00\x00\x00\x00\x00\xf1\x00bcsh8p54  U903\x00\x00\x00\x00\x00\x00SDN8T16NB0z{\xd4v',
      b'\xf1\x87SALFBA3960824GJ2wwwwff\x86hffvfffffvfwfg_\xf9\xff\xa9\x88\x8f\xffb\x99\xf1\x81U903\x00\x00\x00\x00\x00\x00\xf1\x00bcsh8p54  U903\x00\x00\x00\x00\x00\x00SDN8T16NB0z{\xd4v',
      b'\xf1\x87SALFBA4011074GJ2fgvwwv\x87hw\x88\x87xww\x87wwfgvu_\xfa\xffefo\xff\x87\xc0\xf1\x81U903\x00\x00\x00\x00\x00\x00\xf1\x00bcsh8p54  U903\x00\x00\x00\x00\x00\x00SDN8T16NB0z{\xd4v',
      b'\xf1\x87SALFBA4121304GJ2x\x87xwff\x86hwwwwww\x87wwwww\x84_\xfc\xff\x98\x88\x9f\xffi\xa6\xf1\x81U903\x00\x00\x00\x00\x00\x00\xf1\x00bcsh8p54  U903\x00\x00\x00\x00\x00\x00SDN8T16NB0z{\xd4v',
      b'\xf1\x87SALFBA4195874GJ2EVugvf\x86hgwvwww\x87wgw\x86wc_\xfb\xff\x98\x88\x8f\xff\xe23\xf1\x81U903\x00\x00\x00\x00\x00\x00\xf1\x00bcsh8p54  U903\x00\x00\x00\x00\x00\x00SDN8T16NB0z{\xd4v',
      b'\xf1\x87SALFBA4625294GJ2eVefeUeVx\x88\x97\x88wwwwwwww\xa7o\xfb\xffvw\x9f\xff\xee.\xf1\x81U903\x00\x00\x00\x00\x00\x00\xf1\x00bcsh8p54  U903\x00\x00\x00\x00\x00\x00SDN8T16NB0z{\xd4v',
      b'\xf1\x87SALFBA4728774GJ2vfvg\x87vwgww\x87ww\x88\x97xww\x87w\x86_\xfb\xffeD?\xffk0\xf1\x81U903\x00\x00\x00\x00\x00\x00\xf1\x00bcsh8p54  U903\x00\x00\x00\x00\x00\x00SDN8T16NB0z{\xd4v',
      b'\xf1\x87SALFBA5129064GJ2vfvgwv\x87hx\x88\x87\x88ww\x87www\x87wd_\xfa\xffvfo\xff\x1d\x00\xf1\x81U903\x00\x00\x00\x00\x00\x00\xf1\x00bcsh8p54  U903\x00\x00\x00\x00\x00\x00SDN8T16NB0z{\xd4v',
      b'\xf1\x87SALFBA5454914GJ2\x98\x88\x88\x88\x87vwgx\x88\x87\x88xww\x87ffvf\xa7\x7f\xf9\xff\xa8w\x7f\xff\x1b\x90\xf1\x81U903\x00\x00\x00\x00\x00\x00\xf1\x00bcsh8p54  U903\x00\x00\x00\x00\x00\x00SDN8T16NB0z{\xd4v',
      b'\xf1\x87SALFBA5987784GJ2UVugDDtGx\x88\x87\x88w\x88\x87xwwwwd/\xfb\xff\x97fO\xff\xb0h\xf1\x81U903\x00\x00\x00\x00\x00\x00\xf1\x00bcsh8p54  U903\x00\x00\x00\x00\x00\x00SDN8T16NB0z{\xd4v',
      b'\xf1\x87SALFBA5987864GJ2fgvwUUuWgwvw\x87wxwwwww\x84/\xfc\xff\x97w\x7f\xff\xdf\x1d\xf1\x81U903\x00\x00\x00\x00\x00\x00\xf1\x00bcsh8p54  U903\x00\x00\x00\x00\x00\x00SDN8T16NB0z{\xd4v',
      b'\xf1\x87SALFBA6337644GJ2vgvwwv\x87hgffvwwwwwwww\x85O\xfa\xff\xa7w\x7f\xff\xc5\xfc\xf1\x81U903\x00\x00\x00\x00\x00\x00\xf1\x00bcsh8p54  U903\x00\x00\x00\x00\x00\x00SDN8T16NB0z{\xd4v',
      b'\xf1\x87SALFBA6802004GJ2UUuWUUuWgw\x86www\x87www\x87w\x96?\xf9\xff\xa9\x88\x7f\xff\x9fK\xf1\x81U903\x00\x00\x00\x00\x00\x00\xf1\x00bcsh8p54  U903\x00\x00\x00\x00\x00\x00SDN8T16NB0z{\xd4v',
      b'\xf1\x87SALFBA6892284GJ233S5\x87w\x87xx\x88\x87\x88vwwgww\x87w\x84?\xfb\xff\x98\x88\x8f\xff*\x9e\xf1\x81U903\x00\x00\x00\x00\x00\x00\xf1\x00bcsh8p54  U903\x00\x00\x00\x00\x00\x00SDN8T16NB0z{\xd4v',
      b'\xf1\x87SALFBA7005534GJ2eUuWfg\x86xxww\x87x\x88\x87\x88\x88w\x88\x87\x87O\xfc\xffuUO\xff\xa3k\xf1\x81U913\x00\x00\x00\x00\x00\x00\xf1\x00bcsh8p54  U913\x00\x00\x00\x00\x00\x00SDN8T16NB1\xe3\xc10\xa1',
      b'\xf1\x87SALFBA7152454GJ2gvwgFf\x86hx\x88\x87\x88vfWfffffd?\xfa\xff\xba\x88o\xff,\xcf\xf1\x81U913\x00\x00\x00\x00\x00\x00\xf1\x00bcsh8p54  U913\x00\x00\x00\x00\x00\x00SDN8T16NB1\xe3\xc10\xa1',
      b'\xf1\x87SALFBA7485034GJ2ww\x87xww\x87xfwvgwwwwvfgf\xa5/\xfc\xff\xa9w_\xff40\xf1\x81U913\x00\x00\x00\x00\x00\x00\xf1\x00bcsh8p54  U913\x00\x00\x00\x00\x00\x00SDN8T16NB2\n\xdd^\xbc',
      b'\xf1\x87SAMDBA7743924GJ3wwwwww\x87xgwvw\x88\x88\x88\x88wwww\x85_\xfa\xff\x86f\x7f\xff0\x9d\xf1\x89HT6WAD10A1\xf1\x82SDN8G25NB2\x00\x00\x00\x00\x00\x00',
      b'\xf1\x87SAMDBA7817334GJ3Vgvwvfvgww\x87wwwwwwfgv\x97O\xfd\xff\x88\x88o\xff\x8e\xeb\xf1\x89HT6WAD10A1\xf1\x82SDN8G25NB2\x00\x00\x00\x00\x00\x00',
      b'\xf1\x87SAMDBA8054504GJ3gw\x87xffvgffffwwwweUVUf?\xfc\xffvU_\xff\xddl\xf1\x89HT6WAD10A1\xf1\x82SDN8G25NB2\x00\x00\x00\x00\x00\x00',
      b'\xf1\x87SAMFB41553621GC7ww\x87xUU\x85Xvwwg\x88\x88\x88\x88wwgw\x86\xaf\xfb\xffuDo\xff\xaa\x8f\xf1\x81U913\x00\x00\x00\x00\x00\x00\xf1\x00bcsh8p54  U913\x00\x00\x00\x00\x00\x00SDN8T16NB2\n\xdd^\xbc',
      b'\xf1\x87SAMFB42555421GC7\x88\x88\x88\x88wvwgx\x88\x87\x88wwgw\x87wxw3\x8f\xfc\xff\x98f\x8f\xffga\xf1\x81U913\x00\x00\x00\x00\x00\x00\xf1\x00bcsh8p54  U913\x00\x00\x00\x00\x00\x00SDN8T16NB2\n\xdd^\xbc',
      b'\xf1\x87SAMFBA7978674GJ2gw\x87xgw\x97ywwwwvUGeUUeU\x87O\xfb\xff\x98w\x8f\xfffF\xf1\x81U913\x00\x00\x00\x00\x00\x00\xf1\x00bcsh8p54  U913\x00\x00\x00\x00\x00\x00SDN8T16NB2\n\xdd^\xbc',
      b'\xf1\x87SAMFBA9283024GJ2wwwwEUuWwwgwwwwwwwww\x87/\xfb\xff\x98w\x8f\xff<\xd3\xf1\x81U913\x00\x00\x00\x00\x00\x00\xf1\x00bcsh8p54  U913\x00\x00\x00\x00\x00\x00SDN8T16NB2\n\xdd^\xbc',
      b'\xf1\x87SAMFBA9708354GJ2wwwwVf\x86h\x88wx\x87xww\x87\x88\x88\x88\x88w/\xfa\xff\x97w\x8f\xff\x86\xa0\xf1\x81U913\x00\x00\x00\x00\x00\x00\xf1\x00bcsh8p54  U913\x00\x00\x00\x00\x00\x00SDN8T16NB2\n\xdd^\xbc',
      b'\xf1\x87SANDB45316691GC6\x99\x99\x99\x99\x88\x88\xa8\x8avfwfwwww\x87wxwT\x9f\xfd\xff\x88wo\xff\x1c\xfa\xf1\x89HT6WAD10A1\xf1\x82SDN8G25NB3\x00\x00\x00\x00\x00\x00',
      b'\xf1\x87SALFBA7460044GJ2gx\x87\x88Vf\x86hx\x88\x87\x88wwwwgw\x86wd?\xfa\xff\x86U_\xff\xaf\x1f\xf1\x81U913\x00\x00\x00\x00\x00\x00\xf1\x00bcsh8p54  U913\x00\x00\x00\x00\x00\x00SDN8T16NB2\n\xdd^\xbc',
      b'\xf1\x87SAMFBA8105254GJ2wx\x87\x88Vf\x86hx\x88\x87\x88wwwwwwww\x86O\xfa\xff\x99\x88\x7f\xffZG\xf1\x81U913\x00\x00\x00\x00\x00\x00\xf1\x00bcsh8p54  U913\x00\x00\x00\x00\x00\x00SDN8T16NB2\n\xdd^\xbc',
      b'\xf1\x87SANFB45889451GC7wx\x87\x88gw\x87x\x88\x88x\x88\x87wxw\x87wxw\x87\x8f\xfc\xffeU\x8f\xff+Q\xf1\x81U913\x00\x00\x00\x00\x00\x00\xf1\x00bcsh8p54  U913\x00\x00\x00\x00\x00\x00SDN8T16NB2\n\xdd^\xbc',
      b'\xf1\x00T02601BL  T02900A1  VDN8T25XXX900NSA\xb9\x13\xf9p',
    ],
  },
  CAR.SONATA_LF: {
    (Ecu.fwdRadar, 0x7d0, None): [
      b'\xf1\x00LF__ SCC F-CUP      1.00 1.00 96401-C2200         ',
    ],
    (Ecu.abs, 0x7d1, None): [
      b'\xf1\x00LF ESC \f 11 \x17\x01\x13 58920-C2610',
      b'\xf1\x00LF ESC \t 11 \x17\x01\x13 58920-C2610',
    ],
    (Ecu.engine, 0x7e0, None): [
      b'\xf1\x81606D5051\x00\x00\x00\x00\x00\x00\x00\x00',
      b'\xf1\x81606D5K51\x00\x00\x00\x00\x00\x00\x00\x00',
      b'\xf1\x81606G1051\x00\x00\x00\x00\x00\x00\x00\x00',
    ],
    (Ecu.fwdCamera, 0x7c4, None): [
      b'\xf1\x00LFF LKAS AT USA LHD 1.00 1.01 95740-C1000 E51',
      b'\xf1\x00LFF LKAS AT USA LHD 1.01 1.02 95740-C1000 E52',
    ],
    (Ecu.transmission, 0x7e1, None): [
      b'\xf1\x006T6H0_C2\x00\x006T6B4051\x00\x00TLF0G24NL1\xb0\x9f\xee\xf5',
      b'\xf1\x87\xff\xff\xff\xff\xff\xff\xff\xff\xff\xff\xff\xff\xff\xff\xff\xff\xff\xff\xff\xff\xff\xff\xff\xff\xff\xff\xff\xff\xff\xff\xff\xff\xff\xff\xff\xff\xff\xff\xff\xff\xff\xff\xf1\x816T6B4051\x00\x00\xf1\x006T6H0_C2\x00\x006T6B4051\x00\x00TLF0G24NL1\x00\x00\x00\x00',
      b'\xf1\x87\xff\xff\xff\xff\xff\xff\xff\xff\xff\xff\xff\xff\xff\xff\xff\xff\xff\xff\xff\xff\xff\xff\xff\xff\xff\xff\xff\xff\xff\xff\xff\xff\xff\xff\xff\xff\xff\xff\xff\xff\xff\xff\xf1\x816T6B4051\x00\x00\xf1\x006T6H0_C2\x00\x006T6B4051\x00\x00TLF0G24NL1\xb0\x9f\xee\xf5',
      b'\xf1\x87\xff\xff\xff\xff\xff\xff\xff\xff\xff\xff\xff\xff\xff\xff\xff\xff\xff\xff\xff\xff\xff\xff\xff\xff\xff\xff\xff\xff\xff\xff\xff\xff\xff\xff\xff\xff\xff\xff\xff\xff\xff\xff\xf1\x816T6B4051\x00\x00\xf1\x006T6H0_C2\x00\x006T6B4051\x00\x00TLF0G24SL2n\x8d\xbe\xd8',
      b'\xf1\x87LAHSGN012918KF10\x98\x88x\x87\x88\x88x\x87\x88\x88\x98\x88\x87w\x88w\x88\x88\x98\x886o\xf6\xff\x98w\x7f\xff3\x00\xf1\x816W3B1051\x00\x00\xf1\x006W351_C2\x00\x006W3B1051\x00\x00TLF0T20NL2\x00\x00\x00\x00',
      b'\xf1\x87LAHSGN012918KF10\x98\x88x\x87\x88\x88x\x87\x88\x88\x98\x88\x87w\x88w\x88\x88\x98\x886o\xf6\xff\x98w\x7f\xff3\x00\xf1\x816W3B1051\x00\x00\xf1\x006W351_C2\x00\x006W3B1051\x00\x00TLF0T20NL2H\r\xbdm',
      b'\xf1\x87LAJSG49645724HF0\x87x\x87\x88\x87www\x88\x99\xa8\x89\x88\x99\xa8\x89\x88\x99\xa8\x89S_\xfb\xff\x87f\x7f\xff^2\xf1\x816W3B1051\x00\x00\xf1\x006W351_C2\x00\x006W3B1051\x00\x00TLF0T20NL2H\r\xbdm',
    ],
  },
  CAR.TUCSON: {
    (Ecu.fwdRadar, 0x7d0, None): [
      b'\xf1\x00TL__ FCA F-CUP      1.00 1.01 99110-D3500         ',
      b'\xf1\x00TL__ FCA F-CUP      1.00 1.02 99110-D3510         ',
    ],
    (Ecu.engine, 0x7e0, None): [
      b'\xf1\x8971TLC2NAIDDIR002\xf1\x8271TLC2NAIDDIR002',
      b'\xf1\x81606G3051\x00\x00\x00\x00\x00\x00\x00\x00',
    ],
    (Ecu.fwdCamera, 0x7c4, None): [
      b'\xf1\x00TL  MFC  AT KOR LHD 1.00 1.02 95895-D3800 180719',
      b'\xf1\x00TL  MFC  AT USA LHD 1.00 1.06 95895-D3800 190107',
    ],
    (Ecu.transmission, 0x7e1, None): [
      b'\xf1\x87LBJXAN202299KF22\x87x\x87\x88ww\x87xx\x88\x97\x88\x87\x88\x98x\x88\x99\x98\x89\x87o\xf6\xff\x87w\x7f\xff\x12\x9a\xf1\x81U083\x00\x00\x00\x00\x00\x00\xf1\x00bcsh8p54  U083\x00\x00\x00\x00\x00\x00TTL2V20KL1\x8fRn\x8a',
      b'\xf1\x87KMLDCU585233TJ20wx\x87\x88x\x88\x98\x89vfwfwwww\x87f\x9f\xff\x98\xff\x7f\xf9\xf7s\xf1\x816T6G4051\x00\x00\xf1\x006T6J0_C2\x00\x006T6G4051\x00\x00TTL4G24NH2\x00\x00\x00\x00',
    ],
  },
  CAR.SANTA_FE: {
    (Ecu.fwdRadar, 0x7d0, None): [
      b'\xf1\x00TM__ SCC F-CUP      1.00 1.01 99110-S2000         ',
      b'\xf1\x00TM__ SCC F-CUP      1.00 1.02 99110-S2000         ',
      b'\xf1\x00TM__ SCC F-CUP      1.00 1.03 99110-S2000         ',
    ],
    (Ecu.abs, 0x7d1, None): [
      b'\xf1\x00TM ESC \r 100\x18\x031 58910-S2650',
      b'\xf1\x00TM ESC \r 103\x18\x11\x08 58910-S2650',
      b'\xf1\x00TM ESC \r 104\x19\a\b 58910-S2650',
      b'\xf1\x00TM ESC \x02 100\x18\x030 58910-S2600',
      b'\xf1\x00TM ESC \x02 102\x18\x07\x01 58910-S2600',
      b'\xf1\x00TM ESC \x02 103\x18\x11\x07 58910-S2600',
      b'\xf1\x00TM ESC \x02 104\x19\x07\x07 58910-S2600',
      b'\xf1\x00TM ESC \x03 103\x18\x11\x07 58910-S2600',
      b'\xf1\x00TM ESC \x0c 103\x18\x11\x08 58910-S2650',
    ],
    (Ecu.engine, 0x7e0, None): [
      b'\xf1\x81606EA051\x00\x00\x00\x00\x00\x00\x00\x00',
      b'\xf1\x81606G1051\x00\x00\x00\x00\x00\x00\x00\x00',
      b'\xf1\x81606G3051\x00\x00\x00\x00\x00\x00\x00\x00',
    ],
    (Ecu.eps, 0x7d4, None): [
      b'\xf1\x00TM  MDPS C 1.00 1.00 56340-S2000 8409',
      b'\xf1\x00TM  MDPS C 1.00 1.00 56340-S2000 8A12',
      b'\xf1\x00TM  MDPS C 1.00 1.01 56340-S2000 9129',
    ],
    (Ecu.fwdCamera, 0x7c4, None): [
      b'\xf1\x00TM  MFC  AT USA LHD 1.00 1.00 99211-S2000 180409',
    ],
    (Ecu.transmission, 0x7e1, None): [
      b'\xf1\x87LBJSGA7082574HG0\x87www\x98\x88\x88\x88\x99\xaa\xb9\x9afw\x86gx\x99\xa7\x89co\xf8\xffvU_\xffR\xaf\xf1\x816W3C2051\x00\x00\xf1\x006W351_C2\x00\x006W3C2051\x00\x00TTM2T20NS1\x00\xa6\xe0\x91',
      b'\xf1\x87LBKSGA0458404HG0vfvg\x87www\x89\x99\xa8\x99y\xaa\xa7\x9ax\x88\xa7\x88t_\xf9\xff\x86w\x8f\xff\x15x\xf1\x816W3C2051\x00\x00\xf1\x006W351_C2\x00\x006W3C2051\x00\x00TTM2T20NS1\x00\x00\x00\x00',
      b'\xf1\x87LDJUEA6010814HG1\x87w\x87x\x86gvw\x88\x88\x98\x88gw\x86wx\x88\x97\x88\x85o\xf8\xff\x86f_\xff\xd37\xf1\x816W3C2051\x00\x00\xf1\x006W351_C2\x00\x006W3C2051\x00\x00TTM4T20NS0\xf8\x19\x92g',
      b'\xf1\x87LDJUEA6458264HG1ww\x87x\x97x\x87\x88\x88\x99\x98\x89g\x88\x86xw\x88\x97x\x86o\xf7\xffvw\x8f\xff3\x9a\xf1\x816W3C2051\x00\x00\xf1\x006W351_C2\x00\x006W3C2051\x00\x00TTM4T20NS0\xf8\x19\x92g',
      b'\xf1\x87LDKUEA2045844HG1wwww\x98\x88x\x87\x88\x88\xa8\x88x\x99\x97\x89x\x88\xa7\x88U\x7f\xf8\xffvfO\xffC\x1e\xf1\x816W3E0051\x00\x00\xf1\x006W351_C2\x00\x006W3E0051\x00\x00TTM4T20NS3\x00\x00\x00\x00',
      b'\xf1\x87LDKUEA9993304HG1\x87www\x97x\x87\x88\x99\x99\xa9\x99x\x99\xa7\x89w\x88\x97x\x86_\xf7\xffwwO\xffl#\xf1\x816W3C2051\x00\x00\xf1\x006W351_C2\x00\x006W3C2051\x00\x00TTM4T20NS1R\x7f\x90\n',
      b'\xf1\x87LDLUEA6061564HG1\xa9\x99\x89\x98\x87wwwx\x88\x97\x88x\x99\xa7\x89x\x99\xa7\x89sO\xf9\xffvU_\xff<\xde\xf1\x816W3E1051\x00\x00\xf1\x006W351_C2\x00\x006W3E1051\x00\x00TTM4T20NS50\xcb\xc3\xed',
      b'\xf1\x87LDLUEA6159884HG1\x88\x87hv\x99\x99y\x97\x89\xaa\xb8\x9ax\x99\x87\x89y\x99\xb7\x99\xa7?\xf7\xff\x97wo\xff\xf3\x05\xf1\x816W3E1051\x00\x00\xf1\x006W351_C2\x00\x006W3E1051\x00\x00TTM4T20NS5\x00\x00\x00\x00',
      b'\xf1\x87LDLUEA6852664HG1\x97wWu\x97www\x89\xaa\xc8\x9ax\x99\x97\x89x\x99\xa7\x89SO\xf7\xff\xa8\x88\x7f\xff\x03z\xf1\x816W3E1051\x00\x00\xf1\x006W351_C2\x00\x006W3E1051\x00\x00TTM4T20NS50\xcb\xc3\xed',
      b'\xf1\x87LDLUEA6898374HG1fevW\x87wwwx\x88\x97\x88h\x88\x96\x88x\x88\xa7\x88ao\xf9\xff\x98\x99\x7f\xffD\xe2\xf1\x816W3E1051\x00\x00\xf1\x006W351_C2\x00\x006W3E1051\x00\x00TTM4T20NS5\x00\x00\x00\x00',
      b'\xf1\x87LDLUEA6898374HG1fevW\x87wwwx\x88\x97\x88h\x88\x96\x88x\x88\xa7\x88ao\xf9\xff\x98\x99\x7f\xffD\xe2\xf1\x816W3E1051\x00\x00\xf1\x006W351_C2\x00\x006W3E1051\x00\x00TTM4T20NS50\xcb\xc3\xed',
      b'\xf1\x87SBJWAA5842214GG0\x88\x87\x88xww\x87x\x89\x99\xa8\x99\x88\x99\x98\x89w\x88\x87xw_\xfa\xfffU_\xff\xd1\x8d\xf1\x816W3C2051\x00\x00\xf1\x006W351_C2\x00\x006W3C2051\x00\x00TTM2G24NS1\x98{|\xe3',
      b'\xf1\x87SBJWAA5890864GG0\xa9\x99\x89\x98\x98\x87\x98y\x89\x99\xa8\x99w\x88\x87xww\x87wvo\xfb\xffuD_\xff\x9f\xb5\xf1\x816W3C2051\x00\x00\xf1\x006W351_C2\x00\x006W3C2051\x00\x00TTM2G24NS1\x98{|\xe3',
      b'\xf1\x87SBJWAA6562474GG0ffvgeTeFx\x88\x97\x88ww\x87www\x87w\x84o\xfa\xff\x87fO\xff\xc2 \xf1\x816W3C2051\x00\x00\xf1\x006W351_C2\x00\x006W3C2051\x00\x00TTM2G24NS1\x00\x00\x00\x00',
      b'\xf1\x87SBJWAA6562474GG0ffvgeTeFx\x88\x97\x88ww\x87www\x87w\x84o\xfa\xff\x87fO\xff\xc2 \xf1\x816W3C2051\x00\x00\xf1\x006W351_C2\x00\x006W3C2051\x00\x00TTM2G24NS1\x98{|\xe3',
      b'\xf1\x87SBJWAA7780564GG0wvwgUUeVwwwwx\x88\x87\x88wwwwd_\xfc\xff\x86f\x7f\xff\xd7*\xf1\x816W3C2051\x00\x00\xf1\x006W351_C2\x00\x006W3C2051\x00\x00TTM2G24NS2F\x84<\xc0',
      b'\xf1\x87SBJWAA8278284GG0ffvgUU\x85Xx\x88\x87\x88x\x88w\x88ww\x87w\x96o\xfd\xff\xa7U_\xff\xf2\xa0\xf1\x816W3C2051\x00\x00\xf1\x006W351_C2\x00\x006W3C2051\x00\x00TTM2G24NS2F\x84<\xc0',
      b'\xf1\x87SBLWAA4363244GG0wvwgwv\x87hgw\x86ww\x88\x87xww\x87wdo\xfb\xff\x86f\x7f\xff3$\xf1\x816W3E1051\x00\x00\xf1\x006W351_C2\x00\x006W3E1051\x00\x00TTM2G24NS6\x00\x00\x00\x00',
      b'\xf1\x87SBLWAA4363244GG0wvwgwv\x87hgw\x86ww\x88\x87xww\x87wdo\xfb\xff\x86f\x7f\xff3$\xf1\x816W3E1051\x00\x00\xf1\x006W351_C2\x00\x006W3E1051\x00\x00TTM2G24NS6x0\x17\xfe',
      b'\xf1\x87SBLWAA4899564GG0VfvgUU\x85Xx\x88\x87\x88vfgf\x87wxwvO\xfb\xff\x97f\xb1\xffSB\xf1\x816W3E1051\x00\x00\xf1\x006W351_C2\x00\x006W3E1051\x00\x00TTM2G24NS7\x00\x00\x00\x00',
      b'\xf1\x87SBLWAA6622844GG0wwwwff\x86hwwwwx\x88\x87\x88\x88\x88\x88\x88\x98?\xfd\xff\xa9\x88\x7f\xffn\xe5\xf1\x816W3E1051\x00\x00\xf1\x006W351_C2\x00\x006W3E1051\x00\x00TTM2G24NS7u\x1e{\x1c',
      b'\xf1\x87SDJXAA7656854GG1DEtWUU\x85X\x88\x88\x98\x88w\x88\x87xx\x88\x87\x88\x96o\xfb\xff\x86f\x7f\xff.\xca\xf1\x816W3C2051\x00\x00\xf1\x006W351_C2\x00\x006W3C2051\x00\x00TTM4G24NS2\x00\x00\x00\x00',
      b'\xf1\x87SDJXAA7656854GG1DEtWUU\x85X\x88\x88\x98\x88w\x88\x87xx\x88\x87\x88\x96o\xfb\xff\x86f\x7f\xff.\xca\xf1\x816W3C2051\x00\x00\xf1\x006W351_C2\x00\x006W3C2051\x00\x00TTM4G24NS2K\xdaV0',
      b'\xf1\x87SDKXAA2443414GG1vfvgwv\x87h\x88\x88\x88\x88ww\x87wwwww\x99_\xfc\xffvD?\xffl\xd2\xf1\x816W3E1051\x00\x00\xf1\x006W351_C2\x00\x006W3E1051\x00\x00TTM4G24NS6\x00\x00\x00\x00',
    ],
  },
  CAR.SANTA_FE_2022: {
    (Ecu.fwdRadar, 0x7d0, None): [
      b'\xf1\x00TM__ SCC F-CUP      1.00 1.00 99110-S1500         ',
      b'\xf1\x8799110S1500\xf1\x00TM__ SCC F-CUP      1.00 1.00 99110-S1500         ',
      b'\xf1\x8799110S1500\xf1\x00TM__ SCC FHCUP      1.00 1.00 99110-S1500         ',
      b'\xf1\x00TM__ SCC FHCUP      1.00 1.00 99110-S1500         ',
    ],
    (Ecu.abs, 0x7d1, None): [
      b'\xf1\x00TM ESC \x02 101 \x08\x04 58910-S2GA0',
      b'\xf1\x00TM ESC \x03 101 \x08\x02 58910-S2DA0',
      b'\xf1\x8758910-S2DA0\xf1\x00TM ESC \x03 101 \x08\x02 58910-S2DA0',
      b'\xf1\x8758910-S2GA0\xf1\x00TM ESC \x02 101 \x08\x04 58910-S2GA0',
      b'\xf1\x8758910-S1DA0\xf1\x00TM ESC \x1e 102 \x08\x08 58910-S1DA0',
      b'\xf1\x8758910-S2GA0\xf1\x00TM ESC \x04 102!\x04\x05 58910-S2GA0',
      b'\xf1\x00TM ESC \x04 102!\x04\x05 58910-S2GA0',
      b'\xf1\x00TM ESC \x04 101 \x08\x04 58910-S2GA0',
    ],
    (Ecu.engine, 0x7e0, None): [
      b'\xf1\x82TACVN5GMI3XXXH0A',
      b'\xf1\x82TMBZN5TMD3XXXG2E',
      b'\xf1\x82TACVN5GSI3XXXH0A',
      b'\xf1\x82TMCFD5MMCXXXXG0A',
      b'\xf1\x81HM6M1_0a0_G20',
      b'\xf1\x870\x00\x00\x00\x00\x00\x00\x00\x00\x00\x00\xf1\x82TMDWN5TMD3TXXJ1A',
      b'\xf1\x81HM6M2_0a0_G00',
      b'\xf1\x870\x00\x00\x00\x00\x00\x00\x00\x00\x00\x00\xf1\x81HM6M1_0a0_J10',
    ],
    (Ecu.eps, 0x7d4, None): [
      b'\xf1\x00TM  MDPS C 1.00 1.02 56370-S2AA0 0B19',
      b'\xf1\x00TM  MDPS C 1.00 1.01 56310-S1AB0 4TSDC101',
    ],
    (Ecu.fwdCamera, 0x7c4, None): [
      b'\xf1\x00TMA MFC  AT MEX LHD 1.00 1.01 99211-S2500 210205',
      b'\xf1\x00TMA MFC  AT USA LHD 1.00 1.00 99211-S2500 200720',
      b'\xf1\x00TM  MFC  AT EUR LHD 1.00 1.03 99211-S1500 210224',
      b'\xf1\x00TMA MFC  AT USA LHD 1.00 1.01 99211-S2500 210205',
    ],
    (Ecu.transmission, 0x7e1, None): [
      b'\xf1\x87SDMXCA9087684GN1VfvgUUeVwwgwwwwwffffU?\xfb\xff\x97\x88\x7f\xff+\xa4\xf1\x89HT6WAD00A1\xf1\x82STM4G25NH1\x00\x00\x00\x00\x00\x00',
      b'\xf1\x00T02601BL  T02730A1  VTMPT25XXX730NS2\xa6\x06\x88\xf7',
      b'\xf1\x87SDMXCA8653204GN1EVugEUuWwwwwww\x87wwwwwv/\xfb\xff\xa8\x88\x9f\xff\xa5\x9c\xf1\x89HT6WAD00A1\xf1\x82STM4G25NH1\x00\x00\x00\x00\x00\x00',
      b'\xf1\x87954A02N250\x00\x00\x00\x00\x00\xf1\x81T02730A1  \xf1\x00T02601BL  T02730A1  VTMPT25XXX730NS2\xa6\x06\x88\xf7',
      b'\xf1\x87KMMYBU034207SB72x\x89\x88\x98h\x88\x98\x89\x87fhvvfWf33_\xff\x87\xff\x8f\xfa\x81\xe5\xf1\x89HT6TAF00A1\xf1\x82STM0M25GS1\x00\x00\x00\x00\x00\x00',
      b'\xf1\x87954A02N250\x00\x00\x00\x00\x00\xf1\x81T02730A1  \xf1\x00T02601BL  T02730A1  VTMPT25XXX730NS2\xa6',
      b'\xf1\x00HT6TA290BLHT6TAF00A1STM0M25GS1\x00\x00\x00\x00\x00\x006\xd8\x97\x15',
      b'\xf1\x00T02601BL  T02900A1  VTMPT25XXX900NS8\xb7\xaa\xfe\xfc',
      b'\xf1\x87954A02N250\x00\x00\x00\x00\x00\xf1\x81T02900A1  \xf1\x00T02601BL  T02900A1  VTMPT25XXX900NS8\xb7\xaa\xfe\xfc',
      b'\xf1\x00T02601BL  T02800A1  VTMPT25XXX800NS4\xed\xaf\xed\xf5',
    ],
  },
  CAR.SANTA_FE_HEV_2022: {
    (Ecu.fwdRadar, 0x7d0, None): [
      b'\xf1\x00TMhe SCC FHCUP      1.00 1.00 99110-CL500         ',
    ],
    (Ecu.eps, 0x7d4, None): [
      b'\xf1\x00TM  MDPS C 1.00 1.02 56310-CLAC0 4TSHC102',
      b'\xf1\x00TM  MDPS R 1.00 1.05 57700-CL000 4TSHP105',
    ],
    (Ecu.fwdCamera, 0x7c4, None): [
      b'\xf1\x00TMH MFC  AT EUR LHD 1.00 1.06 99211-S1500 220727',
      b'\xf1\x00TMH MFC  AT USA LHD 1.00 1.03 99211-S1500 210224',
    ],
    (Ecu.transmission, 0x7e1, None): [
      b'\xf1\x00PSBG2333  E16\x00\x00\x00\x00\x00\x00\x00TTM2H16UA3I\x94\xac\x8f',
      b'\xf1\x87959102T250\x00\x00\x00\x00\x00\xf1\x81E14\x00\x00\x00\x00\x00\x00\x00\xf1\x00PSBG2333  E14\x00\x00\x00\x00\x00\x00\x00TTM2H16SA2\x80\xd7l\xb2',
    ],
    (Ecu.engine, 0x7e0, None): [
      b'\xf1\x87391312MTC1',
      b'\xf1\x87391312MTE0',
    ],
  },
  CAR.SANTA_FE_PHEV_2022: {
    (Ecu.fwdRadar, 0x7d0, None): [
      b'\xf1\x8799110CL500\xf1\x00TMhe SCC FHCUP      1.00 1.00 99110-CL500         ',
    ],
    (Ecu.eps, 0x7d4, None): [
      b'\xf1\x00TM  MDPS C 1.00 1.02 56310-CLAC0 4TSHC102',
      b'\xf1\x00TM  MDPS C 1.00 1.02 56310-CLEC0 4TSHC102',
    ],
    (Ecu.fwdCamera, 0x7c4, None): [
      b'\xf1\x00TMP MFC  AT USA LHD 1.00 1.03 99211-S1500 210224',
    ],
    (Ecu.transmission, 0x7e1, None): [
      b'\xf1\x8795441-3D121\x00\xf1\x81E16\x00\x00\x00\x00\x00\x00\x00\xf1\x00PSBG2333  E16\x00\x00\x00\x00\x00\x00\x00TTM2P16SA0o\x88^\xbe',
      b'\xf1\x8795441-3D121\x00\xf1\x81E16\x00\x00\x00\x00\x00\x00\x00\xf1\x00PSBG2333  E16\x00\x00\x00\x00\x00\x00\x00TTM2P16SA1\x0b\xc5\x0f\xea',
    ],
    (Ecu.engine, 0x7e0, None): [
      b'\xf1\x87391312MTF0',
    ],
  },
  CAR.KIA_STINGER: {
    (Ecu.fwdRadar, 0x7d0, None): [
      b'\xf1\x00CK__ SCC F_CUP      1.00 1.01 96400-J5100         ',
      b'\xf1\x00CK__ SCC F_CUP      1.00 1.03 96400-J5100         ',
      b'\xf1\x00CK__ SCC F_CUP      1.00 1.01 96400-J5000         ',
      b'\xf1\x00CK__ SCC F_CUP      1.00 1.02 96400-J5100         ',
    ],
    (Ecu.engine, 0x7e0, None): [
      b'\xf1\x81606DE051\x00\x00\x00\x00\x00\x00\x00\x00',
      b'\xf1\x81640E0051\x00\x00\x00\x00\x00\x00\x00\x00',
      b'\xf1\x82CKJN3TMSDE0B\x00\x00\x00\x00',
      b'\xf1\x82CKKN3TMD_H0A\x00\x00\x00\x00',
      b'\xe0\x19\xff\xe7\xe7g\x01\xa2\x00\x0f\x00\x9e\x00\x06\x00\xff\xff\xff\xff\xff\xff\x00\x00\xff\xff\xff\xff\xff\xff\x00\x00\x0f\x0e\x0f\x0f\x0e\r\x00\x00\x7f\x02.\xff\x00\x00~p\x00\x00\x00\x00u\xff\xf9\xff\x00\x00\x00\x00V\t\xd5\x01\xc0\x00\x00\x00\x007\xfb\xfc\x0b\x8d\x00',
      b'\xf1\x81640H0051\x00\x00\x00\x00\x00\x00\x00\x00',
    ],
    (Ecu.eps, 0x7d4, None): [
      b'\xf1\x00CK  MDPS R 1.00 1.04 57700-J5200 4C2CL104',
      b'\xf1\x00CK  MDPS R 1.00 1.04 57700-J5220 4C2VL104',
      b'\xf1\x00CK  MDPS R 1.00 1.04 57700-J5420 4C4VL104',
      b'\xf1\x00CK  MDPS R 1.00 1.06 57700-J5420 4C4VL106',
      b'\xf1\x00CK  MDPS R 1.00 1.07 57700-J5220 4C2VL107',
      b'\xf1\x00CK  MDPS R 1.00 1.06 57700-J5220 4C2VL106',
    ],
    (Ecu.fwdCamera, 0x7c4, None): [
      b'\xf1\x00CK  MFC  AT USA LHD 1.00 1.03 95740-J5000 170822',
      b'\xf1\x00CK  MFC  AT USA LHD 1.00 1.04 95740-J5000 180504',
      b'\xf1\x00CK  MFC  AT EUR LHD 1.00 1.03 95740-J5000 170822',
    ],
    (Ecu.transmission, 0x7e1, None): [
      b'\xf1\x00bcsh8p54  E25\x00\x00\x00\x00\x00\x00\x00SCK0T33NB2\xb3\xee\xba\xdc',
      b'\xf1\x87VCJLE17622572DK0vd6D\x99\x98y\x97vwVffUfvfC%CuT&Dx\x87o\xff{\x1c\xf1\x81E21\x00\x00\x00\x00\x00\x00\x00\xf1\x00bcsh8p54  E21\x00\x00\x00\x00\x00\x00\x00SCK0T33NB0\x88\xa2\xe6\xf0',
      b'\xf1\x87VDHLG17000192DK2xdFffT\xa5VUD$DwT\x86wveVeeD&T\x99\xba\x8f\xff\xcc\x99\xf1\x81E21\x00\x00\x00\x00\x00\x00\x00\xf1\x00bcsh8p54  E21\x00\x00\x00\x00\x00\x00\x00SCK0T33NB0\x88\xa2\xe6\xf0',
      b'\xf1\x87VDHLG17000192DK2xdFffT\xa5VUD$DwT\x86wveVeeD&T\x99\xba\x8f\xff\xcc\x99\xf1\x89E21\x00\x00\x00\x00\x00\x00\x00\xf1\x82SCK0T33NB0',
      b'\xf1\x87VDHLG17034412DK2vD6DfVvVTD$D\x99w\x88\x98EDEDeT6DgfO\xff\xc3=\xf1\x81E21\x00\x00\x00\x00\x00\x00\x00\xf1\x00bcsh8p54  E21\x00\x00\x00\x00\x00\x00\x00SCK0T33NB0\x88\xa2\xe6\xf0',
      b'\xf1\x87VDHLG17118862DK2\x8awWwgu\x96wVfUVwv\x97xWvfvUTGTx\x87o\xff\xc9\xed\xf1\x81E21\x00\x00\x00\x00\x00\x00\x00\xf1\x00bcsh8p54  E21\x00\x00\x00\x00\x00\x00\x00SCK0T33NB0\x88\xa2\xe6\xf0',
      b'\xf1\x87VDKLJ18675252DK6\x89vhgwwwwveVU\x88w\x87w\x99vgf\x97vXfgw_\xff\xc2\xfb\xf1\x89E25\x00\x00\x00\x00\x00\x00\x00\xf1\x82TCK0T33NB2',
      b'\xf1\x87WAJTE17552812CH4vfFffvfVeT5DwvvVVdFeegeg\x88\x88o\xff\x1a]\xf1\x81E21\x00\x00\x00\x00\x00\x00\x00\xf1\x00bcsh8p54  E21\x00\x00\x00\x00\x00\x00\x00TCK2T20NB1\x19\xd2\x00\x94',
      b'\xf1\x87VDHLG17274082DK2wfFf\x89x\x98wUT5T\x88v\x97xgeGefTGTVvO\xff\x1c\x14\xf1\x81E19\x00\x00\x00\x00\x00\x00\x00\xf1\x00bcsh8p54  E19\x00\x00\x00\x00\x00\x00\x00SCK0T33UB2\xee[\x97S',
      b'\xf1\x87VDHLG17000192DK2xdFffT\xa5VUD$DwT\x86wveVeeD&T\x99\xba\x8f\xff\xcc\x99\xf1\x81E21\x00\x00\x00\x00\x00\x00\x00\xf1\x00bcsh8p54  E21\x00\x00\x00\x00\x00\x00\x00SCK0T33NB0\t\xb7\x17\xf5',
      b'\xf1\x00bcsh8p54  E21\x00\x00\x00\x00\x00\x00\x00SCK0T33NB0\t\xb7\x17\xf5',
      b'\xf1\x00bcsh8p54  E21\x00\x00\x00\x00\x00\x00\x00SCK0T33NB0\x88\xa2\xe6\xf0',
    ],
  },
  CAR.KIA_STINGER_2022: {
    (Ecu.fwdRadar, 0x7d0, None): [
      b'\xf1\x00CK__ SCC F-CUP      1.00 1.00 99110-J5500         ',
    ],
    (Ecu.engine, 0x7e0, None): [
      b'\xf1\x81640R0051\x00\x00\x00\x00\x00\x00\x00\x00',
    ],
    (Ecu.eps, 0x7d4, None): [
      b'\xf1\x00CK  MDPS R 1.00 5.03 57700-J5380 4C2VR503',
    ],
    (Ecu.fwdCamera, 0x7c4, None): [
      b'\xf1\x00CK  MFC  AT AUS RHD 1.00 1.00 99211-J5500 210622',
    ],
    (Ecu.transmission, 0x7e1, None): [
      b'\xf1\x87VCNLF11383972DK1vffV\x99\x99\x89\x98\x86eUU\x88wg\x89vfff\x97fff\x99\x87o\xff"\xc1\xf1\x81E30\x00\x00\x00\x00\x00\x00\x00\xf1\x00bcsh8p54  E30\x00\x00\x00\x00\x00\x00\x00SCK0T33GH0\xbe`\xfb\xc6',
    ],
  },
  CAR.PALISADE: {
    (Ecu.fwdRadar, 0x7d0, None): [
      b'\xf1\x00LX2_ SCC F-CUP      1.00 1.04 99110-S8100         ',
      b'\xf1\x00LX2_ SCC F-CUP      1.00 1.05 99110-S8100         ',
      b'\xf1\x00LX2 SCC FHCUP      1.00 1.04 99110-S8100         ',
      b'\xf1\x00LX2_ SCC FHCU-      1.00 1.05 99110-S8100         ',
      b'\xf1\x00LX2_ SCC FHCUP      1.00 1.00 99110-S8110         ',
      b'\xf1\x00LX2_ SCC FHCUP      1.00 1.04 99110-S8100         ',
      b'\xf1\x00LX2_ SCC FHCUP      1.00 1.05 99110-S8100         ',
      b'\xf1\x00ON__ FCA FHCUP      1.00 1.02 99110-S9100         ',
      b'\xf1\x00ON__ FCA FHCUP      1.00 1.01 99110-S9110         ',
    ],
    (Ecu.abs, 0x7d1, None): [
      b'\xf1\x00LX ESC \x01 103\x19\t\x10 58910-S8360',
      b'\xf1\x00LX ESC \x01 1031\t\x10 58910-S8360',
      b'\xf1\x00LX ESC \x0b 101\x19\x03\x17 58910-S8330',
      b'\xf1\x00LX ESC \x0b 102\x19\x05\x07 58910-S8330',
      b'\xf1\x00LX ESC \x0b 103\x19\t\t 58910-S8350',
      b'\xf1\x00LX ESC \x0b 103\x19\t\x07 58910-S8330',
      b'\xf1\x00LX ESC \x0b 103\x19\t\x10 58910-S8360',
      b'\xf1\x00LX ESC \x0b 104 \x10\x16 58910-S8360',
      b'\xf1\x00ON ESC \x0b 100\x18\x12\x18 58910-S9360',
      b'\xf1\x00ON ESC \x0b 101\x19\t\x08 58910-S9360',
      b'\xf1\x00ON ESC \x0b 101\x19\t\x05 58910-S9320',
      b'\xf1\x00ON ESC \x01 101\x19\t\x08 58910-S9360',
    ],
    (Ecu.engine, 0x7e0, None): [
      b'\xf1\x81640J0051\x00\x00\x00\x00\x00\x00\x00\x00',
      b'\xf1\x81640K0051\x00\x00\x00\x00\x00\x00\x00\x00',
      b'\xf1\x81640S1051\x00\x00\x00\x00\x00\x00\x00\x00',
    ],
    (Ecu.eps, 0x7d4, None): [
      b'\xf1\x00LX2 MDPS C 1,00 1,03 56310-S8020 4LXDC103',
      b'\xf1\x00LX2 MDPS C 1.00 1.03 56310-S8000 4LXDC103',
      b'\xf1\x00LX2 MDPS C 1.00 1.03 56310-S8020 4LXDC103',
      b'\xf1\x00LX2 MDPS C 1.00 1.04 56310-S8020 4LXDC104',
      b'\xf1\x00ON  MDPS C 1.00 1.00 56340-S9000 8B13',
      b'\xf1\x00ON  MDPS C 1.00 1.01 56340-S9000 9201',
    ],
    (Ecu.fwdCamera, 0x7c4, None): [
      b'\xf1\x00LX2 MFC  AT USA LHD 1.00 1.03 99211-S8100 190125',
      b'\xf1\x00LX2 MFC  AT USA LHD 1.00 1.05 99211-S8100 190909',
      b'\xf1\x00LX2 MFC  AT USA LHD 1.00 1.07 99211-S8100 200422',
      b'\xf1\x00LX2 MFC  AT USA LHD 1.00 1.08 99211-S8100 200903',
      b'\xf1\x00ON  MFC  AT USA LHD 1.00 1.01 99211-S9100 181105',
      b'\xf1\x00ON  MFC  AT USA LHD 1.00 1.03 99211-S9100 200720',
      b'\xf1\x00LX2 MFC  AT USA LHD 1.00 1.00 99211-S8110 210226',
      b'\xf1\x00ON  MFC  AT USA LHD 1.00 1.04 99211-S9100 211227',
    ],
    (Ecu.transmission, 0x7e1, None): [
      b'\xf1\x00bcsh8p54  U872\x00\x00\x00\x00\x00\x00TON4G38NB1\x96z28',
      b'\xf1\x00bcsh8p54  U891\x00\x00\x00\x00\x00\x00SLX4G38NB3X\xa8\xc08',
      b'\xf1\x00bcsh8p54  U903\x00\x00\x00\x00\x00\x00TON4G38NB2[v\\\xb6',
      b'\xf1\x00bcsh8p54  U922\x00\x00\x00\x00\x00\x00TON2G38NB5j\x94.\xde',
      b'\xf1\x87LBLUFN591307KF25vgvw\x97wwwy\x99\xa7\x99\x99\xaa\xa9\x9af\x88\x96h\x95o\xf7\xff\x99f/\xff\xe4c\xf1\x81U891\x00\x00\x00\x00\x00\x00\xf1\x00bcsh8p54  U891\x00\x00\x00\x00\x00\x00SLX2G38NB2\xd7\xc1/\xd1',
      b'\xf1\x87LBLUFN650868KF36\xa9\x98\x89\x88\xa8\x88\x88\x88h\x99\xa6\x89fw\x86gw\x88\x97x\xaa\x7f\xf6\xff\xbb\xbb\x8f\xff+\x82\xf1\x81U891\x00\x00\x00\x00\x00\x00\xf1\x00bcsh8p54  U891\x00\x00\x00\x00\x00\x00SLX2G38NB3\xd1\xc3\xf8\xa8',
      b'\xf1\x87LBLUFN655162KF36\x98\x88\x88\x88\x98\x88\x88\x88x\x99\xa7\x89x\x99\xa7\x89x\x99\x97\x89g\x7f\xf7\xffwU_\xff\xe9!\xf1\x81U891\x00\x00\x00\x00\x00\x00\xf1\x00bcsh8p54  U891\x00\x00\x00\x00\x00\x00SLX2G38NB3\xd1\xc3\xf8\xa8',
      b'\xf1\x87LBLUFN731381KF36\xb9\x99\x89\x98\x98\x88\x88\x88\x89\x99\xa8\x99\x88\x99\xa8\x89\x88\x88\x98\x88V\x7f\xf6\xff\x99w\x8f\xff\xad\xd8\xf1\x81U891\x00\x00\x00\x00\x00\x00\xf1\x00bcsh8p54  U891\x00\x00\x00\x00\x00\x00SLX2G38NB3\xd1\xc3\xf8\xa8',
      b'\xf1\x87LDKVAA0028604HH1\xa8\x88x\x87vgvw\x88\x99\xa8\x89gw\x86ww\x88\x97x\x97o\xf9\xff\x97w\x7f\xffo\x02\xf1\x81U872\x00\x00\x00\x00\x00\x00\xf1\x00bcsh8p54  U872\x00\x00\x00\x00\x00\x00TON4G38NB1\x96z28',
      b'\xf1\x87LDKVAA3068374HH1wwww\x87xw\x87y\x99\xa7\x99w\x88\x87xw\x88\x97x\x85\xaf\xfa\xffvU/\xffU\xdc\xf1\x81U872\x00\x00\x00\x00\x00\x00\xf1\x00bcsh8p54  U872\x00\x00\x00\x00\x00\x00TON4G38NB1\x96z28',
      b'\xf1\x87LDKVBN382172KF26\x98\x88\x88\x88\xa8\x88\x88\x88x\x99\xa7\x89\x87\x88\x98x\x98\x99\xa9\x89\xa5_\xf6\xffDDO\xff\xcd\x16\xf1\x81U891\x00\x00\x00\x00\x00\x00\xf1\x00bcsh8p54  U891\x00\x00\x00\x00\x00\x00SLX4G38NB2\xafL]\xe7',
      b'\xf1\x87LDKVBN424201KF26\xba\xaa\x9a\xa9\x99\x99\x89\x98\x89\x99\xa8\x99\x88\x99\x98\x89\x88\x99\xa8\x89v\x7f\xf7\xffwf_\xffq\xa6\xf1\x81U891\x00\x00\x00\x00\x00\x00\xf1\x00bcsh8p54  U891\x00\x00\x00\x00\x00\x00SLX4G38NB2\xafL]\xe7',
      b'\xf1\x87LDKVBN540766KF37\x87wgv\x87w\x87xx\x99\x97\x89v\x88\x97h\x88\x88\x88\x88x\x7f\xf6\xffvUo\xff\xd3\x01\xf1\x81U891\x00\x00\x00\x00\x00\x00\xf1\x00bcsh8p54  U891\x00\x00\x00\x00\x00\x00SLX4G38NB2\xafL]\xe7',
      b'\xf1\x87LDLVAA4225634HH1\x98\x88\x88\x88eUeVx\x88\x87\x88g\x88\x86xx\x88\x87\x88\x86o\xf9\xff\x87w\x7f\xff\xf2\xf7\xf1\x81U903\x00\x00\x00\x00\x00\x00\xf1\x00bcsh8p54  U903\x00\x00\x00\x00\x00\x00TON4G38NB2[v\\\xb6',
      b'\xf1\x87LDLVAA4777834HH1\x98\x88x\x87\x87wwwx\x88\x87\x88x\x99\x97\x89x\x88\x97\x88\x86o\xfa\xff\x86fO\xff\x1d9\xf1\x81U903\x00\x00\x00\x00\x00\x00\xf1\x00bcsh8p54  U903\x00\x00\x00\x00\x00\x00TON4G38NB2[v\\\xb6',
      b'\xf1\x87LDLVAA5194534HH1ffvguUUUx\x88\xa7\x88h\x99\x96\x89x\x88\x97\x88ro\xf9\xff\x98wo\xff\xaaM\xf1\x81U903\x00\x00\x00\x00\x00\x00\xf1\x00bcsh8p54  U903\x00\x00\x00\x00\x00\x00TON4G38NB2[v\\\xb6',
      b'\xf1\x87LDLVAA5949924HH1\xa9\x99y\x97\x87wwwx\x99\x97\x89x\x99\xa7\x89x\x99\xa7\x89\x87_\xfa\xffeD?\xff\xf1\xfd\xf1\x81U903\x00\x00\x00\x00\x00\x00\xf1\x00bcsh8p54  U903\x00\x00\x00\x00\x00\x00TON4G38NB2[v\\\xb6',
      b'\xf1\x87LDLVBN560098KF26\x86fff\x87vgfg\x88\x96xfw\x86gfw\x86g\x95\xf6\xffeU_\xff\x92c\xf1\x81U891\x00\x00\x00\x00\x00\x00\xf1\x00bcsh8p54  U891\x00\x00\x00\x00\x00\x00SLX4G38NB2\xafL]\xe7',
      b'\xf1\x87LDLVBN602045KF26\xb9\x99\x89\x98\x97vwgy\xaa\xb7\x9af\x88\x96hw\x99\xa7y\xa9\x7f\xf5\xff\x99w\x7f\xff,\xd3\xf1\x81U891\x00\x00\x00\x00\x00\x00\xf1\x00bcsh8p54  U891\x00\x00\x00\x00\x00\x00SLX4G38NB3X\xa8\xc08',
      b'\xf1\x87LDLVBN628911KF26\xa9\x99\x89\x98\x98\x88\x88\x88y\x99\xa7\x99fw\x86gw\x88\x87x\x83\x7f\xf6\xff\x98wo\xff2\xda\xf1\x81U891\x00\x00\x00\x00\x00\x00\xf1\x00bcsh8p54  U891\x00\x00\x00\x00\x00\x00SLX4G38NB3X\xa8\xc08',
      b'\xf1\x87LDLVBN645817KF37\x87www\x98\x87xwx\x99\x97\x89\x99\x99\x99\x99g\x88\x96x\xb6_\xf7\xff\x98fo\xff\xe2\x86\xf1\x81U891\x00\x00\x00\x00\x00\x00\xf1\x00bcsh8p54  U891\x00\x00\x00\x00\x00\x00SLX4G38NB3X\xa8\xc08',
      b'\xf1\x87LDLVBN662115KF37\x98\x88\x88\x88\xa8\x88\x88\x88x\x99\x97\x89x\x99\xa7\x89\x88\x99\xa8\x89\x88\x7f\xf7\xfffD_\xff\xdc\x84\xf1\x81U891\x00\x00\x00\x00\x00\x00\xf1\x00bcsh8p54  U891\x00\x00\x00\x00\x00\x00SLX4G38NB3X\xa8\xc08',
      b'\xf1\x87LDLVBN667933KF37\xb9\x99\x89\x98\xb9\x99\x99\x99x\x88\x87\x88w\x88\x87x\x88\x88\x98\x88\xcbo\xf7\xffe3/\xffQ!\xf1\x81U891\x00\x00\x00\x00\x00\x00\xf1\x00bcsh8p54  U891\x00\x00\x00\x00\x00\x00SLX4G38NB3X\xa8\xc08',
      b'\xf1\x87LDLVBN673087KF37\x97www\x86fvgx\x99\x97\x89\x99\xaa\xa9\x9ag\x88\x86x\xe9_\xf8\xff\x98w\x7f\xff"\xad\xf1\x81U891\x00\x00\x00\x00\x00\x00\xf1\x00bcsh8p54  U891\x00\x00\x00\x00\x00\x00SLX4G38NB3X\xa8\xc08',
      b'\xf1\x87LDLVBN673841KF37\x98\x88x\x87\x86g\x86xy\x99\xa7\x99\x88\x99\xa8\x89w\x88\x97xdo\xf5\xff\x98\x88\x8f\xffT\xec\xf1\x81U891\x00\x00\x00\x00\x00\x00\xf1\x00bcsh8p54  U891\x00\x00\x00\x00\x00\x00SLX4G38NB3X\xa8\xc08',
      b'\xf1\x87LDLVBN681363KF37\x98\x88\x88\x88\x97x\x87\x88y\xaa\xa7\x9a\x88\x88\x98\x88\x88\x88\x88\x88vo\xf6\xffvD\x7f\xff%v\xf1\x81U891\x00\x00\x00\x00\x00\x00\xf1\x00bcsh8p54  U891\x00\x00\x00\x00\x00\x00SLX4G38NB3X\xa8\xc08',
      b'\xf1\x87LDLVBN713782KF37\x99\x99y\x97\x98\x88\x88\x88x\x88\x97\x88\x88\x99\x98\x89\x88\x99\xa8\x89\x87o\xf7\xffeU?\xff7,\xf1\x81U891\x00\x00\x00\x00\x00\x00\xf1\x00bcsh8p54  U891\x00\x00\x00\x00\x00\x00SLX4G38NB3X\xa8\xc08',
      b'\xf1\x87LDLVBN713890KF26\xb9\x99\x89\x98\xa9\x99\x99\x99x\x99\x97\x89\x88\x99\xa8\x89\x88\x99\xb8\x89Do\xf7\xff\xa9\x88o\xffs\r\xf1\x81U891\x00\x00\x00\x00\x00\x00\xf1\x00bcsh8p54  U891\x00\x00\x00\x00\x00\x00SLX4G38NB3X\xa8\xc08',
      b'\xf1\x87LDLVBN733215KF37\x99\x98y\x87\x97wwwi\x99\xa6\x99x\x99\xa7\x89V\x88\x95h\x86o\xf7\xffeDO\xff\x12\xe7\xf1\x81U891\x00\x00\x00\x00\x00\x00\xf1\x00bcsh8p54  U891\x00\x00\x00\x00\x00\x00SLX4G38NB3X\xa8\xc08',
      b'\xf1\x87LDLVBN750044KF37\xca\xa9\x8a\x98\xa7wwwy\xaa\xb7\x9ag\x88\x96x\x88\x99\xa8\x89\xb9\x7f\xf6\xff\xa8w\x7f\xff\xbe\xde\xf1\x81U891\x00\x00\x00\x00\x00\x00\xf1\x00bcsh8p54  U891\x00\x00\x00\x00\x00\x00SLX4G38NB3X\xa8\xc08',
      b'\xf1\x87LDLVBN752612KF37\xba\xaa\x8a\xa8\x87w\x87xy\xaa\xa7\x9a\x88\x99\x98\x89x\x88\x97\x88\x96o\xf6\xffvU_\xffh\x1b\xf1\x81U891\x00\x00\x00\x00\x00\x00\xf1\x00bcsh8p54  U891\x00\x00\x00\x00\x00\x00SLX4G38NB3X\xa8\xc08',
      b'\xf1\x87LDLVBN755553KF37\x87xw\x87\x97w\x87xy\x99\xa7\x99\x99\x99\xa9\x99Vw\x95gwo\xf6\xffwUO\xff\xb5T\xf1\x81U891\x00\x00\x00\x00\x00\x00\xf1\x00bcsh8p54  U891\x00\x00\x00\x00\x00\x00SLX4G38NB3X\xa8\xc08',
      b'\xf1\x87LDLVBN757883KF37\x98\x87xw\x98\x87\x88xy\xaa\xb7\x9ag\x88\x96x\x89\x99\xa8\x99e\x7f\xf6\xff\xa9\x88o\xff5\x15\xf1\x81U922\x00\x00\x00\x00\x00\x00\xf1\x00bcsh8p54  U922\x00\x00\x00\x00\x00\x00SLX4G38NB4\xd6\xe8\xd7\xa6',
      b'\xf1\x87LDMVBN778156KF37\x87vWe\xa9\x99\x99\x99y\x99\xb7\x99\x99\x99\x99\x99x\x99\x97\x89\xa8\x7f\xf8\xffwf\x7f\xff\x82_\xf1\x81U922\x00\x00\x00\x00\x00\x00\xf1\x00bcsh8p54  U922\x00\x00\x00\x00\x00\x00SLX4G38NB4\xd6\xe8\xd7\xa6',
      b'\xf1\x87LDMVBN780576KF37\x98\x87hv\x97x\x97\x89x\x99\xa7\x89\x88\x99\x98\x89w\x88\x97x\x98\x7f\xf7\xff\xba\x88\x8f\xff\x1e0\xf1\x81U922\x00\x00\x00\x00\x00\x00\xf1\x00bcsh8p54  U922\x00\x00\x00\x00\x00\x00SLX4G38NB4\xd6\xe8\xd7\xa6',
      b'\xf1\x87LDMVBN783485KF37\x87www\x87vwgy\x99\xa7\x99\x99\x99\xa9\x99Vw\x95g\x89_\xf6\xff\xa9w_\xff\xc5\xd6\xf1\x81U922\x00\x00\x00\x00\x00\x00\xf1\x00bcsh8p54  U922\x00\x00\x00\x00\x00\x00SLX4G38NB4\xd6\xe8\xd7\xa6',
      b'\xf1\x87LDMVBN811844KF37\x87vwgvfffx\x99\xa7\x89Vw\x95gg\x88\xa6xe\x8f\xf6\xff\x97wO\xff\t\x80\xf1\x81U922\x00\x00\x00\x00\x00\x00\xf1\x00bcsh8p54  U922\x00\x00\x00\x00\x00\x00SLX4G38NB4\xd6\xe8\xd7\xa6',
      b'\xf1\x87LDMVBN830601KF37\xa7www\xa8\x87xwx\x99\xa7\x89Uw\x85Ww\x88\x97x\x88o\xf6\xff\x8a\xaa\x7f\xff\xe2:\xf1\x81U922\x00\x00\x00\x00\x00\x00\xf1\x00bcsh8p54  U922\x00\x00\x00\x00\x00\x00SLX4G38NB4\xd6\xe8\xd7\xa6',
      b'\xf1\x87LDMVBN848789KF37\x87w\x87x\x87w\x87xy\x99\xb7\x99\x87\x88\x98x\x88\x99\xa8\x89\x87\x7f\xf6\xfffUo\xff\xe3!\xf1\x81U922\x00\x00\x00\x00\x00\x00\xf1\x00bcsh8p54  U922\x00\x00\x00\x00\x00\x00SLX4G38NB5\xb9\x94\xe8\x89',
      b'\xf1\x87LDMVBN851595KF37\x97wgvvfffx\x99\xb7\x89\x88\x99\x98\x89\x87\x88\x98x\x99\x7f\xf7\xff\x97w\x7f\xff@\xf3\xf1\x81U922\x00\x00\x00\x00\x00\x00\xf1\x00bcsh8p54  U922\x00\x00\x00\x00\x00\x00SLX4G38NB5\xb9\x94\xe8\x89',
      b'\xf1\x87LDMVBN873175KF26\xa8\x88\x88\x88vfVex\x99\xb7\x89\x88\x99\x98\x89x\x88\x97\x88f\x7f\xf7\xff\xbb\xaa\x8f\xff,\x04\xf1\x81U922\x00\x00\x00\x00\x00\x00\xf1\x00bcsh8p54  U922\x00\x00\x00\x00\x00\x00SLX4G38NB5\xb9\x94\xe8\x89',
      b'\xf1\x87LDMVBN879401KF26veVU\xa8\x88\x88\x88g\x88\xa6xVw\x95gx\x88\xa7\x88v\x8f\xf9\xff\xdd\xbb\xbf\xff\xb3\x99\xf1\x81U922\x00\x00\x00\x00\x00\x00\xf1\x00bcsh8p54  U922\x00\x00\x00\x00\x00\x00SLX4G38NB5\xb9\x94\xe8\x89',
      b'\xf1\x87LDMVBN881314KF37\xa8\x88h\x86\x97www\x89\x99\xa8\x99w\x88\x97xx\x99\xa7\x89\xca\x7f\xf8\xff\xba\x99\x8f\xff\xd8v\xf1\x81U922\x00\x00\x00\x00\x00\x00\xf1\x00bcsh8p54  U922\x00\x00\x00\x00\x00\x00SLX4G38NB5\xb9\x94\xe8\x89',
      b'\xf1\x87LDMVBN888651KF37\xa9\x99\x89\x98vfff\x88\x99\x98\x89w\x99\xa7y\x88\x88\x98\x88D\x8f\xf9\xff\xcb\x99\x8f\xff\xa5\x1e\xf1\x81U922\x00\x00\x00\x00\x00\x00\xf1\x00bcsh8p54  U922\x00\x00\x00\x00\x00\x00SLX4G38NB5\xb9\x94\xe8\x89',
      b'\xf1\x87LDMVBN889419KF37\xa9\x99y\x97\x87w\x87xx\x88\x97\x88w\x88\x97x\x88\x99\x98\x89e\x9f\xf9\xffeUo\xff\x901\xf1\x81U922\x00\x00\x00\x00\x00\x00\xf1\x00bcsh8p54  U922\x00\x00\x00\x00\x00\x00SLX4G38NB5\xb9\x94\xe8\x89',
      b'\xf1\x87LDMVBN895969KF37vefV\x87vgfx\x99\xa7\x89\x99\x99\xb9\x99f\x88\x96he_\xf7\xffxwo\xff\x14\xf9\xf1\x81U922\x00\x00\x00\x00\x00\x00\xf1\x00bcsh8p54  U922\x00\x00\x00\x00\x00\x00SLX4G38NB5\xb9\x94\xe8\x89',
      b'\xf1\x87LDMVBN899222KF37\xa8\x88x\x87\x97www\x98\x99\x99\x89\x88\x99\x98\x89f\x88\x96hdo\xf7\xff\xbb\xaa\x9f\xff\xe2U\xf1\x81U922\x00\x00\x00\x00\x00\x00\xf1\x00bcsh8p54  U922\x00\x00\x00\x00\x00\x00SLX4G38NB5\xb9\x94\xe8\x89',
      b"\xf1\x87LBLUFN622950KF36\xa8\x88\x88\x88\x87w\x87xh\x99\x96\x89\x88\x99\x98\x89\x88\x99\x98\x89\x87o\xf6\xff\x98\x88o\xffx'\xf1\x81U891\x00\x00\x00\x00\x00\x00\xf1\x00bcsh8p54  U891\x00\x00\x00\x00\x00\x00SLX2G38NB3\xd1\xc3\xf8\xa8",
      b'\xf1\x87LDMVBN950669KF37\x97www\x96fffy\x99\xa7\x99\xa9\x99\xaa\x99g\x88\x96x\xb8\x8f\xf9\xffTD/\xff\xa7\xcb\xf1\x81U922\x00\x00\x00\x00\x00\x00\xf1\x00bcsh8p54  U922\x00\x00\x00\x00\x00\x00SLX4G38NB5\xb9\x94\xe8\x89',
      b'\xf1\x87LDLVAA4478824HH1\x87wwwvfvg\x89\x99\xa8\x99w\x88\x87x\x89\x99\xa8\x99\xa6o\xfa\xfffU/\xffu\x92\xf1\x81U903\x00\x00\x00\x00\x00\x00\xf1\x00bcsh8p54  U903\x00\x00\x00\x00\x00\x00TON4G38NB2[v\\\xb6',
      b'\xf1\x87LDMVBN871852KF37\xb9\x99\x99\x99\xa8\x88\x88\x88y\x99\xa7\x99x\x99\xa7\x89\x88\x88\x98\x88\x89o\xf7\xff\xaa\x88o\xff\x0e\xed\xf1\x81U922\x00\x00\x00\x00\x00\x00\xf1\x00bcsh8p54  U922\x00\x00\x00\x00\x00\x00SLX4G38NB5\xb9\x94\xe8\x89',
    ],
  },
  CAR.VELOSTER: {
    (Ecu.fwdRadar, 0x7d0, None): [
      b'\xf1\x00JS__ SCC H-CUP      1.00 1.02 95650-J3200         ',
      b'\xf1\x00JS__ SCC HNCUP      1.00 1.02 95650-J3100         ',
    ],
    (Ecu.abs, 0x7d1, None): [
      b'\xf1\x00\x00\x00\x00\x00\x00\x00',
      b'\xf1\x816V8RAC00121.ELF\xf1\x00\x00\x00\x00\x00\x00\x00',
    ],
    (Ecu.engine, 0x7e0, None): [
      b'\x01TJS-JNU06F200H0A',
      b'\x01TJS-JDK06F200H0A',
      b'391282BJF5 ',
    ],
    (Ecu.eps, 0x7d4, None): [b'\xf1\x00JSL MDPS C 1.00 1.03 56340-J3000 8308', ],
    (Ecu.fwdCamera, 0x7c4, None): [
      b'\xf1\x00JS  LKAS AT USA LHD 1.00 1.02 95740-J3000 K32',
      b'\xf1\x00JS  LKAS AT KOR LHD 1.00 1.03 95740-J3000 K33',
    ],
    (Ecu.transmission, 0x7e1, None): [
      b'\xf1\x816U2V8051\x00\x00\xf1\x006U2V0_C2\x00\x006U2V8051\x00\x00DJS0T16NS1\xba\x02\xb8\x80',
      b'\xf1\x816U2V8051\x00\x00\xf1\x006U2V0_C2\x00\x006U2V8051\x00\x00DJS0T16NS1\x00\x00\x00\x00',
      b'\xf1\x816U2V8051\x00\x00\xf1\x006U2V0_C2\x00\x006U2V8051\x00\x00DJS0T16KS2\016\xba\036\xa2',
    ],
  },
  CAR.GENESIS_G70: {
    (Ecu.fwdRadar, 0x7d0, None): [b'\xf1\x00IK__ SCC F-CUP      1.00 1.02 96400-G9100         ', ],
    (Ecu.engine, 0x7e0, None): [b'\xf1\x81640F0051\x00\x00\x00\x00\x00\x00\x00\x00', ],
    (Ecu.eps, 0x7d4, None): [b'\xf1\x00IK  MDPS R 1.00 1.06 57700-G9420 4I4VL106', ],
    (Ecu.fwdCamera, 0x7c4, None): [b'\xf1\x00IK  MFC  AT USA LHD 1.00 1.01 95740-G9000 170920', ],
    (Ecu.transmission, 0x7e1, None): [b'\xf1\x87VDJLT17895112DN4\x88fVf\x99\x88\x88\x88\x87fVe\x88vhwwUFU\x97eFex\x99\xff\xb7\x82\xf1\x81E25\x00\x00\x00\x00\x00\x00\x00\xf1\x00bcsh8p54  E25\x00\x00\x00\x00\x00\x00\x00SIK0T33NB2\x11\x1am\xda', ],
  },
  CAR.GENESIS_G70_2020: {
    (Ecu.eps, 0x7d4, None): [
      b'\xf1\x00IK  MDPS R 1.00 1.07 57700-G9220 4I2VL107',
      b'\xf1\x00IK  MDPS R 1.00 1.07 57700-G9420 4I4VL107',
      b'\xf1\x00IK  MDPS R 1.00 1.08 57700-G9420 4I4VL108',
    ],
    (Ecu.transmission, 0x7e1, None): [
      b'\xf1\x87VCJLP18407832DN3\x88vXfvUVT\x97eFU\x87d7v\x88eVeveFU\x89\x98\x7f\xff\xb2\xb0\xf1\x81E25\x00\x00\x00',
      b'\x00\x00\x00\x00\xf1\x00bcsh8p54  E25\x00\x00\x00\x00\x00\x00\x00SIK0T33NB4\xecE\xefL',
      b'\xf1\x87VDKLT18912362DN4wfVfwefeveVUwfvw\x88vWfvUFU\x89\xa9\x8f\xff\x87w\xf1\x81E25\x00\x00\x00\x00\x00\x00\x00\xf1\x00bcsh8p54  E25\x00\x00\x00\x00\x00\x00\x00SIK0T33NB4\xecE\xefL',
      b'\xf1\x87VDJLC18480772DK9\x88eHfwfff\x87eFUeDEU\x98eFe\x86T5DVyo\xff\x87s\xf1\x81E25\x00\x00\x00\x00\x00\x00\x00\xf1\x00bcsh8p54  E25\x00\x00\x00\x00\x00\x00\x00SIK0T33KB5\x9f\xa5&\x81',
    ],
    (Ecu.fwdRadar, 0x7d0, None): [
      b'\xf1\x00IK__ SCC F-CUP      1.00 1.02 96400-G9100         ',
      b'\xf1\x00IK__ SCC F-CUP      1.00 1.02 96400-G9100         \xf1\xa01.02',
      b'\xf1\x00IK__ SCC FHCUP      1.00 1.02 96400-G9000         ',
    ],
    (Ecu.fwdCamera, 0x7c4, None): [
      b'\xf1\x00IK  MFC  AT USA LHD 1.00 1.01 95740-G9000 170920',
      b'\xf1\x00IK  MFC  AT KOR LHD 1.00 1.01 95740-G9000 170920',
    ],
    (Ecu.engine, 0x7e0, None): [
      b'\xf1\x81640J0051\x00\x00\x00\x00\x00\x00\x00\x00',
      b'\xf1\x81640H0051\x00\x00\x00\x00\x00\x00\x00\x00',
    ],
  },
  CAR.GENESIS_G80: {
    (Ecu.fwdRadar, 0x7d0, None): [
      b'\xf1\x00DH__ SCC F-CUP      1.00 1.01 96400-B1120         ',
    ],
    (Ecu.fwdCamera, 0x7c4, None): [
      b'\xf1\x00DH  LKAS AT USA LHD 1.01 1.03 95895-B1500 180713',
      b'\xf1\x00DH  LKAS AT USA LHD 1.01 1.02 95895-B1500 170810',
      b'\xf1\x00DH  LKAS AT USA LHD 1.01 1.01 95895-B1500 161014',
    ],
    (Ecu.transmission, 0x7e1, None): [
      b'\xf1\x00bcsh8p54  E21\x00\x00\x00\x00\x00\x00\x00SDH0T33NH4\xd7O\x9e\xc9',
      b'\xf1\x00bcsh8p54  E18\x00\x00\x00\x00\x00\x00\x00TDH0G38NH3:-\xa9n',
      b'\xf1\x00bcsh8p54  E18\x00\x00\x00\x00\x00\x00\x00SDH0G38NH2j\x9dA\x1c',
      b'\xf1\x00bcsh8p54  E18\x00\x00\x00\x00\x00\x00\x00SDH0T33NH3\x97\xe6\xbc\xb8',
    ],
    (Ecu.engine, 0x7e0, None): [
      b'\xf1\x81640F0051\x00\x00\x00\x00\x00\x00\x00\x00',
    ],
  },
  CAR.GENESIS_G90: {
    (Ecu.transmission, 0x7e1, None): [b'\xf1\x87VDGMD15866192DD3x\x88x\x89wuFvvfUf\x88vWwgwwwvfVgx\x87o\xff\xbc^\xf1\x81E14\x00\x00\x00\x00\x00\x00\x00\xf1\x00bcshcm49  E14\x00\x00\x00\x00\x00\x00\x00SHI0G50NB1tc5\xb7'],
    (Ecu.fwdRadar, 0x7d0, None): [b'\xf1\x00HI__ SCC F-CUP      1.00 1.01 96400-D2100         '],
    (Ecu.fwdCamera, 0x7c4, None): [b'\xf1\x00HI  LKAS AT USA LHD 1.00 1.00 95895-D2020 160302'],
    (Ecu.engine, 0x7e0, None): [b'\xf1\x810000000000\x00'],
  },
  CAR.KONA: {
    (Ecu.fwdRadar, 0x7d0, None): [b'\xf1\x00OS__ SCC F-CUP      1.00 1.00 95655-J9200         ', ],
    (Ecu.abs, 0x7d1, None): [b'\xf1\x816V5RAK00018.ELF\xf1\x00\x00\x00\x00\x00\x00\x00', ],
    (Ecu.engine, 0x7e0, None): [b'"\x01TOS-0NU06F301J02', ],
    (Ecu.eps, 0x7d4, None): [b'\xf1\x00OS  MDPS C 1.00 1.05 56310J9030\x00 4OSDC105', ],
    (Ecu.fwdCamera, 0x7c4, None): [b'\xf1\x00OS9 LKAS AT USA LHD 1.00 1.00 95740-J9300 g21', ],
    (Ecu.transmission, 0x7e1, None): [b'\xf1\x816U2VE051\x00\x00\xf1\x006U2V0_C2\x00\x006U2VE051\x00\x00DOS4T16NS3\x00\x00\x00\x00', ],
  },
  CAR.KIA_CEED:  {
    (Ecu.fwdRadar, 0x7D0, None): [b'\xf1\000CD__ SCC F-CUP      1.00 1.02 99110-J7000         ', ],
    (Ecu.eps, 0x7D4, None): [b'\xf1\000CD  MDPS C 1.00 1.06 56310-XX000 4CDEC106', ],
    (Ecu.fwdCamera, 0x7C4, None): [b'\xf1\000CD  LKAS AT EUR LHD 1.00 1.01 99211-J7000 B40', ],
    (Ecu.engine, 0x7E0, None): [b'\001TCD-JECU4F202H0K', ],
    (Ecu.transmission, 0x7E1, None): [
      b'\xf1\x816U2V7051\000\000\xf1\0006U2V0_C2\000\0006U2V7051\000\000DCD0T14US1\000\000\000\000',
      b'\xf1\x816U2V7051\x00\x00\xf1\x006U2V0_C2\x00\x006U2V7051\x00\x00DCD0T14US1U\x867Z',
    ],
    (Ecu.abs, 0x7D1, None): [b'\xf1\000CD ESC \003 102\030\b\005 58920-J7350', ],
  },
  CAR.KIA_FORTE: {
    (Ecu.eps, 0x7D4, None): [
      b'\xf1\x00BD  MDPS C 1.00 1.02 56310-XX000 4BD2C102',
      b'\xf1\x00BD  MDPS C 1.00 1.08 56310/M6300 4BDDC108',
      b'\xf1\x00BD  MDPS C 1.00 1.08 56310M6300\x00 4BDDC108',
    ],
    (Ecu.fwdCamera, 0x7C4, None): [
      b'\xf1\x00BD  LKAS AT USA LHD 1.00 1.04 95740-M6000 J33',
    ],
    (Ecu.fwdRadar, 0x7D0, None): [
      b'\xf1\x00BD__ SCC H-CUP      1.00 1.02 99110-M6000         ',
    ],
    (Ecu.engine, 0x7e0, None): [
      b'\x01TBDM1NU06F200H01',
      b'391182B945\x00',
    ],
    (Ecu.abs, 0x7d1, None): [
      b'\xf1\x816VGRAH00018.ELF\xf1\x00\x00\x00\x00\x00\x00\x00',
    ],
    (Ecu.transmission, 0x7e1, None): [
      b'\xf1\x816U2VC051\x00\x00\xf1\x006U2V0_C2\x00\x006U2VC051\x00\x00DBD0T16SS0\x00\x00\x00\x00',
      b"\xf1\x816U2VC051\x00\x00\xf1\x006U2V0_C2\x00\x006U2VC051\x00\x00DBD0T16SS0\xcf\x1e'\xc3",
    ],
  },
  CAR.KIA_K5_2021: {
    (Ecu.fwdRadar, 0x7D0, None): [
      b'\xf1\000DL3_ SCC FHCUP      1.00 1.03 99110-L2000         ',
      b'\xf1\x8799110L2000\xf1\000DL3_ SCC FHCUP      1.00 1.03 99110-L2000         ',
      b'\xf1\x8799110L2100\xf1\x00DL3_ SCC F-CUP      1.00 1.03 99110-L2100         ',
      b'\xf1\x8799110L2100\xf1\x00DL3_ SCC FHCUP      1.00 1.03 99110-L2100         ',
      b'\xf1\x00DL3_ SCC F-CUP      1.00 1.03 99110-L2100         ',
    ],
    (Ecu.eps, 0x7D4, None): [
      b'\xf1\x8756310-L3110\xf1\000DL3 MDPS C 1.00 1.01 56310-L3110 4DLAC101',
      b'\xf1\x8756310-L3220\xf1\x00DL3 MDPS C 1.00 1.01 56310-L3220 4DLAC101',
      b'\xf1\x8757700-L3000\xf1\x00DL3 MDPS R 1.00 1.02 57700-L3000 4DLAP102',
      b'\xf1\x00DL3 MDPS C 1.00 1.01 56310-L3220 4DLAC101',
    ],
    (Ecu.fwdCamera, 0x7C4, None): [
      b'\xf1\x00DL3 MFC  AT USA LHD 1.00 1.03 99210-L3000 200915',
      b'\xf1\x00DL3 MFC  AT USA LHD 1.00 1.04 99210-L3000 210208',
    ],
    (Ecu.abs, 0x7D1, None): [
      b'\xf1\000DL ESC \006 101 \004\002 58910-L3200',
      b'\xf1\x8758910-L3200\xf1\000DL ESC \006 101 \004\002 58910-L3200',
      b'\xf1\x8758910-L3800\xf1\x00DL ESC \t 101 \x07\x02 58910-L3800',
      b'\xf1\x8758910-L3600\xf1\x00DL ESC \x03 100 \x08\x02 58910-L3600',
      b'\xf1\x00DL ESC \t 100 \x06\x02 58910-L3800',
    ],
    (Ecu.engine, 0x7E0, None): [
      b'\xf1\x87391212MKT0',
      b'\xf1\x87391212MKV0',
      b'\xf1\x870\x00\x00\x00\x00\x00\x00\x00\x00\x00\x00\xf1\x82DLDWN5TMDCXXXJ1B',
    ],
    (Ecu.transmission, 0x7E1, None): [
      b'\xf1\000bcsh8p54  U913\000\000\000\000\000\000TDL2T16NB1ia\v\xb8',
      b'\xf1\x87SALFEA5652514GK2UUeV\x88\x87\x88xxwg\x87ww\x87wwfwvd/\xfb\xffvU_\xff\x93\xd3\xf1\x81U913\000\000\000\000\000\000\xf1\000bcsh8p54  U913\000\000\000\000\000\000TDL2T16NB1ia\v\xb8',
      b'\xf1\x87SALFEA6046104GK2wvwgeTeFg\x88\x96xwwwwffvfe?\xfd\xff\x86fo\xff\x97A\xf1\x81U913\x00\x00\x00\x00\x00\x00\xf1\x00bcsh8p54  U913\x00\x00\x00\x00\x00\x00TDL2T16NB1ia\x0b\xb8',
      b'\xf1\x87SCMSAA8572454GK1\x87x\x87\x88Vf\x86hgwvwvwwgvwwgT?\xfb\xff\x97fo\xffH\xb8\xf1\x81U913\x00\x00\x00\x00\x00\x00\xf1\x00bcsh8p54  U913\x00\x00\x00\x00\x00\x00TDL4T16NB05\x94t\x18',
      b'\xf1\x87954A02N300\x00\x00\x00\x00\x00\xf1\x81T02730A1  \xf1\x00T02601BL  T02730A1  WDL3T25XXX730NS2b\x1f\xb8%',
      b'\xf1\x00bcsh8p54  U913\x00\x00\x00\x00\x00\x00TDL4T16NB05\x94t\x18',
    ],
  },
  CAR.KONA_EV: {
    (Ecu.abs, 0x7D1, None): [
      b'\xf1\x00OS IEB \r 105\x18\t\x18 58520-K4000',
      b'\xf1\x00OS IEB \x01 212 \x11\x13 58520-K4000',
      b'\xf1\x00OS IEB \x02 212 \x11\x13 58520-K4000',
      b'\xf1\x00OS IEB \x03 210 \x02\x14 58520-K4000',
      b'\xf1\x00OS IEB \x03 212 \x11\x13 58520-K4000',
    ],
    (Ecu.fwdCamera, 0x7C4, None): [
      b'\xf1\x00OE2 LKAS AT EUR LHD 1.00 1.00 95740-K4200 200',
      b'\xf1\x00OSE LKAS AT EUR LHD 1.00 1.00 95740-K4100 W40',
      b'\xf1\x00OSE LKAS AT EUR RHD 1.00 1.00 95740-K4100 W40',
      b'\xf1\x00OSE LKAS AT KOR LHD 1.00 1.00 95740-K4100 W40',
      b'\xf1\x00OSE LKAS AT USA LHD 1.00 1.00 95740-K4300 W50',
    ],
    (Ecu.eps, 0x7D4, None): [
      b'\xf1\x00OS  MDPS C 1.00 1.03 56310/K4550 4OEDC103',
      b'\xf1\x00OS  MDPS C 1.00 1.04 56310K4000\x00 4OEDC104',
      b'\xf1\x00OS  MDPS C 1.00 1.04 56310K4050\x00 4OEDC104',
    ],
    (Ecu.fwdRadar, 0x7D0, None): [
      b'\xf1\x00OSev SCC F-CUP      1.00 1.00 99110-K4000         ',
      b'\xf1\x00OSev SCC F-CUP      1.00 1.00 99110-K4100         ',
      b'\xf1\x00OSev SCC F-CUP      1.00 1.01 99110-K4000         ',
      b'\xf1\x00OSev SCC FNCUP      1.00 1.01 99110-K4000         ',
    ],
  },
  CAR.KONA_EV_2022: {
    (Ecu.abs, 0x7D1, None): [
      b'\xf1\x8758520-K4010\xf1\x00OS IEB \x02 101 \x11\x13 58520-K4010',
      b'\xf1\x8758520-K4010\xf1\x00OS IEB \x04 101 \x11\x13 58520-K4010',
      b'\xf1\x8758520-K4010\xf1\x00OS IEB \x03 101 \x11\x13 58520-K4010',
      b'\xf1\x00OS IEB \r 102"\x05\x16 58520-K4010',
      # TODO: these return from the MULTI request, above return from LONG
      b'\x01\x04\x7f\xff\xff\xf8\xff\xff\x00\x00\x01\xd3\x00\x00\x00\x00\xff\xb7\xff\xee\xff\xe0\x00\xc0\xc0\xfc\xd5\xfc\x00\x00U\x10\xffP\xf5\xff\xfd\x00\x00\x00\x00\xfc\x00\x01',
      b'\x01\x04\x7f\xff\xff\xf8\xff\xff\x00\x00\x01\xdb\x00\x00\x00\x00\xff\xb1\xff\xd9\xff\xd2\x00\xc0\xc0\xfc\xd5\xfc\x00\x00U\x10\xff\xd6\xf5\x00\x06\x00\x00\x00\x14\xfd\x00\x04',
      b'\x01\x04\x7f\xff\xff\xf8\xff\xff\x00\x00\x01\xd3\x00\x00\x00\x00\xff\xb7\xff\xf4\xff\xd9\x00\xc0',
    ],
    (Ecu.fwdCamera, 0x7C4, None): [
      b'\xf1\x00OSP LKA  AT CND LHD 1.00 1.02 99211-J9110 802',
      b'\xf1\x00OSP LKA  AT EUR RHD 1.00 1.02 99211-J9110 802',
      b'\xf1\x00OSP LKA  AT AUS RHD 1.00 1.04 99211-J9200 904',
      b'\xf1\x00OSP LKA  AT EUR LHD 1.00 1.04 99211-J9200 904',
    ],
    (Ecu.eps, 0x7D4, None): [
      b'\xf1\x00OSP MDPS C 1.00 1.02 56310K4260\x00 4OEPC102',
      b'\xf1\x00OSP MDPS C 1.00 1.02 56310/K4970 4OEPC102',
      b'\xf1\x00OSP MDPS C 1.00 1.02 56310/K4271 4OEPC102',
    ],
    (Ecu.fwdRadar, 0x7D0, None): [
      b'\xf1\x00YB__ FCA -----      1.00 1.01 99110-K4500      \x00\x00\x00',
    ],
  },
  CAR.KIA_NIRO_EV: {
    (Ecu.fwdRadar, 0x7D0, None): [
      b'\xf1\x00DEev SCC F-CUP      1.00 1.00 99110-Q4000         ',
      b'\xf1\x00DEev SCC F-CUP      1.00 1.02 96400-Q4000         ',
      b'\xf1\x00DEev SCC F-CUP      1.00 1.02 96400-Q4100         ',
      b'\xf1\x00DEev SCC F-CUP      1.00 1.03 96400-Q4100         ',
      b'\xf1\x00DEev SCC FHCUP      1.00 1.03 96400-Q4000         ',
      b'\xf1\x8799110Q4000\xf1\x00DEev SCC F-CUP      1.00 1.00 99110-Q4000         ',
      b'\xf1\x8799110Q4100\xf1\x00DEev SCC F-CUP      1.00 1.00 99110-Q4100         ',
      b'\xf1\x8799110Q4500\xf1\x00DEev SCC F-CUP      1.00 1.00 99110-Q4500         ',
      b'\xf1\x8799110Q4600\xf1\x00DEev SCC F-CUP      1.00 1.00 99110-Q4600         ',
      b'\xf1\x8799110Q4600\xf1\x00DEev SCC FNCUP      1.00 1.00 99110-Q4600         ',
      b'\xf1\x8799110Q4600\xf1\x00DEev SCC FHCUP      1.00 1.00 99110-Q4600         ',
    ],
    (Ecu.eps, 0x7D4, None): [
      b'\xf1\x00DE  MDPS C 1.00 1.05 56310Q4000\x00 4DEEC105',
      b'\xf1\x00DE  MDPS C 1.00 1.05 56310Q4100\x00 4DEEC105',
      b'\xf1\x00DE  MDPS C 1.00 1.04 56310Q4100\x00 4DEEC104',
    ],
    (Ecu.fwdCamera, 0x7C4, None): [
      b'\xf1\x00DEE MFC  AT EUR LHD 1.00 1.00 99211-Q4100 200706',
      b'\xf1\x00DEE MFC  AT EUR LHD 1.00 1.00 99211-Q4000 191211',
      b'\xf1\x00DEE MFC  AT USA LHD 1.00 1.00 99211-Q4000 191211',
      b'\xf1\x00DEE MFC  AT USA LHD 1.00 1.03 95740-Q4000 180821',
      b'\xf1\x00DEE MFC  AT USA LHD 1.00 1.01 99211-Q4500 210428',
      b'\xf1\x00DEE MFC  AT EUR LHD 1.00 1.03 95740-Q4000 180821',
      b'\xf1\x00DEE MFC  AT KOR LHD 1.00 1.03 95740-Q4000 180821',
    ],
  },
  CAR.KIA_NIRO_PHEV: {
    (Ecu.engine, 0x7e0, None): [
      b'\xf1\x816H6F4051\x00\x00\x00\x00\x00\x00\x00\x00',
      b'\xf1\x816H6D1051\x00\x00\x00\x00\x00\x00\x00\x00',
      b'\xf1\x816H6F6051\x00\x00\x00\x00\x00\x00\x00\x00',
    ],
    (Ecu.transmission, 0x7e1, None): [
      b"\xf1\x816U3J2051\x00\x00\xf1\x006U3H0_C2\x00\x006U3J2051\x00\x00PDE0G16NS2\xf4'\\\x91",
      b'\xf1\x816U3J2051\x00\x00\xf1\x006U3H0_C2\x00\x006U3J2051\x00\x00PDE0G16NS2\x00\x00\x00\x00',
      b'\xf1\x816U3H3051\x00\x00\xf1\x006U3H0_C2\x00\x006U3H3051\x00\x00PDE0G16NS1\x00\x00\x00\x00',
      b'\xf1\x816U3H3051\x00\x00\xf1\x006U3H0_C2\x00\x006U3H3051\x00\x00PDE0G16NS1\x13\xcd\x88\x92',
      b'\xf1\x006U3H1_C2\x00\x006U3J9051\x00\x00PDE0G16NL2&[\xc3\x01',
    ],
    (Ecu.eps, 0x7D4, None): [
      b'\xf1\x00DE  MDPS C 1.00 1.09 56310G5301\x00 4DEHC109',
      b'\xf1\x00DE  MDPS C 1.00 1.01 56310G5520\x00 4DEPC101',
    ],
    (Ecu.fwdCamera, 0x7C4, None): [
      b'\xf1\x00DEP MFC  AT USA LHD 1.00 1.01 95740-G5010 170424',
      b'\xf1\x00DEP MFC  AT USA LHD 1.00 1.00 95740-G5010 170117',
      b'\xf1\x00DEP MFC  AT USA LHD 1.00 1.05 99211-G5000 190826',
    ],
    (Ecu.fwdRadar, 0x7D0, None): [
      b'\xf1\x00DEhe SCC H-CUP      1.01 1.02 96400-G5100         ',
      b'\xf1\x00DEhe SCC F-CUP      1.00 1.02 99110-G5100         ',
    ],
  },
  CAR.KIA_NIRO_HEV_2021: {
    (Ecu.engine, 0x7e0, None): [
      b'\xf1\x816H6G5051\x00\x00\x00\x00\x00\x00\x00\x00',
    ],
    (Ecu.transmission, 0x7e1, None): [
      b'\xf1\x816U3J9051\x00\x00\xf1\x006U3H1_C2\x00\x006U3J9051\x00\x00HDE0G16NL3\x00\x00\x00\x00',
      b'\xf1\x816U3J9051\x00\x00\xf1\x006U3H1_C2\x00\x006U3J9051\x00\x00HDE0G16NL3\xb9\xd3\xfaW',
    ],
    (Ecu.eps, 0x7d4, None): [
      b'\xf1\x00DE  MDPS C 1.00 1.01 56310G5520\x00 4DEPC101',
    ],
    (Ecu.fwdCamera, 0x7c4, None): [
      b'\xf1\x00DEH MFC  AT USA LHD 1.00 1.07 99211-G5000 201221',
      b'\xf1\x00DEH MFC  AT USA LHD 1.00 1.00 99211-G5500 210428',
    ],
    (Ecu.fwdRadar, 0x7d0, None): [
      b'\xf1\x00DEhe SCC FHCUP      1.00 1.00 99110-G5600         ',
    ],
  },
  CAR.KIA_SELTOS: {
    (Ecu.fwdRadar, 0x7d0, None): [b'\xf1\x8799110Q5100\xf1\000SP2_ SCC FHCUP      1.01 1.05 99110-Q5100         ',],
    (Ecu.abs, 0x7d1, None): [
      b'\xf1\x8758910-Q5450\xf1\000SP ESC \a 101\031\t\005 58910-Q5450',
      b'\xf1\x8758910-Q5450\xf1\000SP ESC \t 101\031\t\005 58910-Q5450',
    ],
    (Ecu.engine, 0x7e0, None): [
      b'\xf1\x81616D2051\000\000\000\000\000\000\000\000',
      b'\xf1\x81616D5051\000\000\000\000\000\000\000\000',
      b'\001TSP2KNL06F100J0K',
      b'\001TSP2KNL06F200J0K',
    ],
    (Ecu.eps, 0x7d4, None): [
      b'\xf1\000SP2 MDPS C 1.00 1.04 56300Q5200          ',
      b'\xf1\000SP2 MDPS C 1.01 1.05 56300Q5200          ',
    ],
    (Ecu.fwdCamera, 0x7c4, None): [
      b'\xf1\000SP2 MFC  AT USA LHD 1.00 1.04 99210-Q5000 191114',
      b'\xf1\000SP2 MFC  AT USA LHD 1.00 1.05 99210-Q5000 201012',
    ],
    (Ecu.transmission, 0x7e1, None): [
      b'\xf1\x87CZLUB49370612JF7h\xa8y\x87\x99\xa7hv\x99\x97fv\x88\x87x\x89x\x96O\xff\x88\xff\xff\xff.@\xf1\x816V2C2051\000\000\xf1\0006V2B0_C2\000\0006V2C2051\000\000CSP4N20NS3\000\000\000\000',
      b'\xf1\x87954A22D200\xf1\x81T01950A1  \xf1\000T0190XBL  T01950A1  DSP2T16X4X950NS6\xd30\xa5\xb9',
      b'\xf1\x87954A22D200\xf1\x81T01950A1  \xf1\000T0190XBL  T01950A1  DSP2T16X4X950NS8\r\xfe\x9c\x8b',
    ],
  },
  CAR.KIA_OPTIMA_G4: {
    (Ecu.fwdRadar, 0x7d0, None): [
      b'\xf1\x00JF__ SCC F-CUP      1.00 1.00 96400-D4100         ',
    ],
    (Ecu.abs, 0x7d1, None): [
      b'\xf1\x00JF ESC \x0f 16 \x16\x06\x17 58920-D5080',
    ],
    (Ecu.fwdCamera, 0x7c4, None): [
      b'\xf1\x00JFWGN LDWS AT USA LHD 1.00 1.02 95895-D4100 G21',
    ],
    (Ecu.transmission, 0x7e1, None): [
      b'\xf1\x87\xff\xff\xff\xff\xff\xff\xff\xff\xff\xff\xff\xff\xff\xff\xff\xff\xff\xff\xff\xff\xff\xff\xff\xff\xff\xff\xff\xff\xff\xff\xff\xff\xff\xff\xff\xff\xff\xff\xff\xff\xff\xff\xf1\x816T6J0051\x00\x00\xf1\x006T6J0_C2\x00\x006T6J0051\x00\x00TJF0T20NSB\x00\x00\x00\x00',
    ],
  },
  CAR.KIA_OPTIMA_G4_FL: {
    (Ecu.fwdRadar, 0x7d0, None): [
      b'\xf1\x00JF__ SCC F-CUP      1.00 1.00 96400-D4110         ',
    ],
    (Ecu.abs, 0x7d1, None): [
      b'\xf1\x00JF ESC \x0b 11 \x18\x030 58920-D5180',
      b"\xf1\x00JF ESC \t 11 \x18\x03' 58920-D5260",
    ],
    (Ecu.fwdCamera, 0x7c4, None): [
      b'\xf1\x00JFA LKAS AT USA LHD 1.00 1.00 95895-D5001 h32',
      b'\xf1\x00JFA LKAS AT USA LHD 1.00 1.00 95895-D5100 h32',
    ],
    (Ecu.transmission, 0x7e1, None): [
      b'\xf1\x006U2V0_C2\x00\x006U2V8051\x00\x00DJF0T16NL0\t\xd2GW',
      b'\xf1\x006U2V0_C2\x00\x006U2VA051\x00\x00DJF0T16NL1\xca3\xeb.',
      b'\xf1\x006U2V0_C2\x00\x006U2VC051\x00\x00DJF0T16NL2\x9eA\x80\x01',
      b'\xf1\x006U2V0_C2\x00\x006U2VA051\x00\x00DJF0T16NL1\x00\x00\x00\x00',
      b'\xf1\x816U2V8051\x00\x00\xf1\x006U2V0_C2\x00\x006U2V8051\x00\x00DJF0T16NL0\t\xd2GW',
      b'\xf1\x816U2VA051\x00\x00\xf1\x006U2V0_C2\x00\x006U2VA051\x00\x00DJF0T16NL1\xca3\xeb.',
      b'\xf1\x816U2VC051\x00\x00\xf1\x006U2V0_C2\x00\x006U2VC051\x00\x00DJF0T16NL2\x9eA\x80\x01',
      b'\xf1\x816U2VA051\x00\x00\xf1\x006U2V0_C2\x00\x006U2VA051\x00\x00DJF0T16NL1\x00\x00\x00\x00',
      b'\xf1\x87\xff\xff\xff\xff\xff\xff\xff\xff\xff\xff\xff\xff\xff\xff\xff\xff\xff\xff\xff\xff\xff\xff\xff\xff\xff\xff\xff\xff\xff\xff\xff\xff\xff\xff\xff\xff\xff\xff\xff\xff\xff\xff\xf1\x816T6B8051\x00\x00\xf1\x006T6H0_C2\x00\x006T6B8051\x00\x00TJFSG24NH27\xa7\xc2\xb4',
    ],
  },
  CAR.ELANTRA: {
    (Ecu.fwdCamera, 0x7c4, None): [
      b'\xf1\x00PD  LKAS AT USA LHD 1.01 1.01 95740-G3100 A54',
      b'\xf1\x00PD  LKAS AT KOR LHD 1.00 1.02 95740-G3000 A51',
    ],
    (Ecu.transmission, 0x7e1, None): [
      b'\xf1\x006U2V0_C2\x00\x006U2VA051\x00\x00DPD0H16NS0e\x0e\xcd\x8e',
      b'\xf1\x006U2U0_C2\x00\x006U2T0051\x00\x00DPD0D16KS0u\xce\x1fk',
    ],
    (Ecu.eps, 0x7d4, None): [
      b'\xf1\x00PD  MDPS C 1.00 1.04 56310/G3300 4PDDC104',
      b'\xf1\x00PD  MDPS C 1.00 1.00 56310G3300\x00 4PDDC100',
    ],
    (Ecu.abs, 0x7d1, None): [
      b'\xf1\x00PD ESC \x0b 104\x18\t\x03 58920-G3350',
      b'\xf1\x00PD ESC \t 104\x18\t\x03 58920-G3350',
    ],
    (Ecu.fwdRadar, 0x7d0, None): [
      b'\xf1\x00PD__ SCC F-CUP      1.00 1.00 96400-G3300         ',
      b'\xf1\x00PD__ SCC FNCUP      1.01 1.00 96400-G3000         ',
    ],
  },
  CAR.ELANTRA_2021: {
    (Ecu.fwdRadar, 0x7d0, None): [
      b'\xf1\x00CN7_ SCC F-CUP      1.00 1.01 99110-AA000         ',
      b'\xf1\x00CN7_ SCC FHCUP      1.00 1.01 99110-AA000         ',
      b'\xf1\x00CN7_ SCC FNCUP      1.00 1.01 99110-AA000         ',
      b'\xf1\x8799110AA000\xf1\x00CN7_ SCC FHCUP      1.00 1.01 99110-AA000         ',
      b'\xf1\x8799110AA000\xf1\x00CN7_ SCC F-CUP      1.00 1.01 99110-AA000         ',
    ],
    (Ecu.eps, 0x7d4, None): [
      b'\xf1\x87\x00\x00\x00\x00\x00\x00\x00\x00\x00\x00\x00\xf1\x00CN7 MDPS C 1.00 1.06 \x00\x00\x00\x00\x00\x00\x00\x00\x00\x00\x00 4CNDC106',
      b'\xf1\x8756310/AA070\xf1\x00CN7 MDPS C 1.00 1.06 56310/AA070 4CNDC106',
      b'\xf1\x8756310AA050\x00\xf1\x00CN7 MDPS C 1.00 1.06 56310AA050\x00 4CNDC106\xf1\xa01.06',
      b'\xf1\x00CN7 MDPS C 1.00 1.06 56310AA050\x00 4CNDC106',
    ],
    (Ecu.fwdCamera, 0x7c4, None): [
      b'\xf1\x00CN7 MFC  AT USA LHD 1.00 1.00 99210-AB000 200819',
      b'\xf1\x00CN7 MFC  AT USA LHD 1.00 1.03 99210-AA000 200819',
      b'\xf1\x00CN7 MFC  AT USA LHD 1.00 1.01 99210-AB000 210205',
      b'\xf1\x00CN7 MFC  AT USA LHD 1.00 1.06 99210-AA000 220111',
      b'\xf1\x00CN7 MFC  AT USA LHD 1.00 1.03 99210-AB000 220426',
    ],
    (Ecu.abs, 0x7d1, None): [
      b'\xf1\x00CN ESC \t 101 \x10\x03 58910-AB800',
      b'\xf1\x8758910-AA800\xf1\x00CN ESC \t 104 \x08\x03 58910-AA800',
      b'\xf1\x8758910-AA800\xf1\x00CN ESC \t 105 \x10\x03 58910-AA800',
      b'\xf1\x8758910-AB800\xf1\x00CN ESC \t 101 \x10\x03 58910-AB800\xf1\xa01.01',
    ],
    (Ecu.transmission, 0x7e1, None): [
      b'\xf1\x00HT6WA280BLHT6VA640A1CCN0N20NS5\x00\x00\x00\x00\x00\x00\x00\x00\x00\x00',
      b'\xf1\x00HT6WA280BLHT6VA640A1CCN0N20NS5\x00\x00\x00\x00\x00\x00\xe8\xba\xce\xfa',
      b'\xf1\x87CXMQFM2135005JB2E\xb9\x89\x98W\xa9y\x97h\xa9\x98\x99wxvwh\x87\177\xffx\xff\xff\xff,,\xf1\x89HT6VA640A1\xf1\x82CCN0N20NS5\x00\x00\x00\x00\x00\x00',
      b'\xf1\x87CXMQFM1916035JB2\x88vvgg\x87Wuwgev\xa9\x98\x88\x98h\x99\x9f\xffh\xff\xff\xff\xa5\xee\xf1\x89HT6VA640A1\xf1\x82CCN0N20NS5\x00\x00\x00\x00\x00\x00',
      b'\xf1\x87CXLQF40189012JL2f\x88\x86\x88\x88vUex\xb8\x88\x88\x88\x87\x88\x89fh?\xffz\xff\xff\xff\x08z\xf1\x89HT6VA640A1\xf1\x82CCN0N20NS5\x00\x00\x00\x00\x00\x00',
      b'\xf1\x87CXMQFM2728305JB2E\x97\x87xw\x87vwgw\x84x\x88\x88w\x89EI\xbf\xff{\xff\xff\xff\xe6\x0e\xf1\x89HT6VA640A1\xf1\x82CCN0N20NS5\x00\x00\x00\x00\x00\x00',
      b'\xf1\x87CXMQFM3806705JB2\x89\x87wwx\x88g\x86\x99\x87\x86xwwv\x88yv\x7f\xffz\xff\xff\xffV\x15\xf1\x89HT6VA640A1\xf1\x82CCN0N20NS5\x00\x00\x00\x00\x00\x00',
    ],
    (Ecu.engine, 0x7e0, None): [
      b'\xf1\x82CNCWD0AMFCXCSFFA',
      b'\xf1\x81HM6M2_0a0_FF0',
      b'\xf1\x82CNCVD0AMFCXCSFFB',
      b'\xf1\x870\x00\x00\x00\x00\x00\x00\x00\x00\x00\x00\xf1\x81HM6M2_0a0_G80',
      b'\xf1\x870\x00\x00\x00\x00\x00\x00\x00\x00\x00\x00\xf1\x81HM6M2_0a0_HC0',
    ],
  },
  CAR.ELANTRA_HEV_2021: {
    (Ecu.fwdCamera, 0x7c4, None): [
      b'\xf1\x00CN7HMFC  AT USA LHD 1.00 1.05 99210-AA000 210930',
      b'\xf1\000CN7HMFC  AT USA LHD 1.00 1.03 99210-AA000 200819',
      b'\xf1\x00CN7HMFC  AT USA LHD 1.00 1.07 99210-AA000 220426',
    ],
    (Ecu.fwdRadar, 0x7d0, None): [
      b'\xf1\000CNhe SCC FHCUP      1.00 1.01 99110-BY000         ',
      b'\xf1\x8799110BY000\xf1\x00CNhe SCC FHCUP      1.00 1.01 99110-BY000         ',
    ],
    (Ecu.eps, 0x7d4, None): [
      b'\xf1\x00CN7 MDPS C 1.00 1.03 56310BY0500 4CNHC103',
      b'\xf1\x8756310/BY050\xf1\x00CN7 MDPS C 1.00 1.03 56310/BY050 4CNHC103',
      b'\xf1\x8756310/BY050\xf1\000CN7 MDPS C 1.00 1.02 56310/BY050 4CNHC102',
    ],
    (Ecu.transmission, 0x7e1, None): [
      b'\xf1\0006U3L0_C2\000\0006U3K3051\000\000HCN0G16NS0\xb9?A\xaa',
      b'\xf1\0006U3L0_C2\000\0006U3K3051\000\000HCN0G16NS0\000\000\000\000',
      b'\xf1\x816U3K3051\000\000\xf1\0006U3L0_C2\000\0006U3K3051\000\000HCN0G16NS0\xb9?A\xaa',
      b'\xf1\x816U3K3051\x00\x00\xf1\x006U3L0_C2\x00\x006U3K3051\x00\x00HCN0G16NS0\x00\x00\x00\x00',
    ],
    (Ecu.engine, 0x7e0, None): [
      b'\xf1\x816H6G5051\x00\x00\x00\x00\x00\x00\x00\x00',
      b'\xf1\x816H6G6051\x00\x00\x00\x00\x00\x00\x00\x00',
    ]
  },
  CAR.KONA_HEV: {
    (Ecu.abs, 0x7d1, None): [
      b'\xf1\x00OS IEB \x01 104 \x11  58520-CM000',
    ],
    (Ecu.fwdRadar, 0x7d0, None): [
      b'\xf1\x00OShe SCC FNCUP      1.00 1.01 99110-CM000         ',
    ],
    (Ecu.eps, 0x7d4, None): [
      b'\xf1\x00OS  MDPS C 1.00 1.00 56310CM030\x00 4OHDC100',
    ],
    (Ecu.fwdCamera, 0x7c4, None): [
      b'\xf1\x00OSH LKAS AT KOR LHD 1.00 1.01 95740-CM000 l31',
    ],
    (Ecu.transmission, 0x7e1, None): [
      b'\xf1\x816U3J9051\x00\x00\xf1\x006U3H1_C2\x00\x006U3J9051\x00\x00HOS0G16DS1\x16\xc7\xb0\xd9',
    ],
    (Ecu.engine, 0x7e0, None): [
      b'\xf1\x816H6F6051\x00\x00\x00\x00\x00\x00\x00\x00',
    ]
  },
  CAR.SONATA_HYBRID: {
    (Ecu.fwdRadar, 0x7d0, None): [
      b'\xf1\000DNhe SCC FHCUP      1.00 1.02 99110-L5000         ',
      b'\xf1\x8799110L5000\xf1\000DNhe SCC FHCUP      1.00 1.02 99110-L5000         ',
      b'\xf1\000DNhe SCC F-CUP      1.00 1.02 99110-L5000         ',
      b'\xf1\x8799110L5000\xf1\000DNhe SCC F-CUP      1.00 1.02 99110-L5000         ',
    ],
    (Ecu.eps, 0x7d4, None): [
      b'\xf1\x8756310-L5500\xf1\x00DN8 MDPS C 1.00 1.02 56310-L5500 4DNHC102',
      b'\xf1\x8756310-L5450\xf1\x00DN8 MDPS C 1.00 1.02 56310-L5450 4DNHC102',
      b'\xf1\x8756310-L5450\xf1\000DN8 MDPS C 1.00 1.03 56310-L5450 4DNHC103',
    ],
    (Ecu.fwdCamera, 0x7c4, None): [
      b'\xf1\x00DN8HMFC  AT USA LHD 1.00 1.04 99211-L1000 191016',
      b'\xf1\x00DN8HMFC  AT USA LHD 1.00 1.05 99211-L1000 201109',
      b'\xf1\000DN8HMFC  AT USA LHD 1.00 1.06 99211-L1000 210325',
    ],
    (Ecu.transmission, 0x7e1, None): [
      b'\xf1\000PSBG2333  E14\x00\x00\x00\x00\x00\x00\x00TDN2H20SA6N\xc2\xeeW',
      b'\xf1\x87959102T250\x00\x00\x00\x00\x00\xf1\x81E09\x00\x00\x00\x00\x00\x00\x00\xf1\x00PSBG2323  E09\x00\x00\x00\x00\x00\x00\x00TDN2H20SA5\x97R\x88\x9e',
      b'\xf1\000PSBG2323  E09\000\000\000\000\000\000\000TDN2H20SA5\x97R\x88\x9e',
      b'\xf1\000PSBG2333  E16\000\000\000\000\000\000\000TDN2H20SA7\0323\xf9\xab',
      b'\xf1\x87PCU\000\000\000\000\000\000\000\000\000\xf1\x81E16\000\000\000\000\000\000\000\xf1\000PSBG2333  E16\000\000\000\000\000\000\000TDN2H20SA7\0323\xf9\xab',
      b'\xf1\x87959102T250\x00\x00\x00\x00\x00\xf1\x81E14\x00\x00\x00\x00\x00\x00\x00\xf1\x00PSBG2333  E14\x00\x00\x00\x00\x00\x00\x00TDN2H20SA6N\xc2\xeeW',
    ],
    (Ecu.engine, 0x7e0, None): [
      b'\xf1\x87391162J012',
      b'\xf1\x87391162J013',
      b'\xf1\x87391062J002',
    ],
  },
  CAR.KIA_SORENTO: {
    (Ecu.fwdCamera, 0x7c4, None): [
      b'\xf1\x00UMP LKAS AT USA LHD 1.01 1.01 95740-C6550 d01'
    ],
    (Ecu.abs, 0x7d1, None): [
      b'\xf1\x00UM ESC \x0c 12 \x18\x05\x06 58910-C6330'
    ],
    (Ecu.fwdRadar, 0x7D0, None): [
      b'\xf1\x00UM__ SCC F-CUP      1.00 1.00 96400-C6500         '
    ],
    (Ecu.transmission, 0x7e1, None): [
      b'\xf1\x87LDKUAA0348164HE3\x87www\x87www\x88\x88\xa8\x88w\x88\x97xw\x88\x97x\x86o\xf8\xff\x87f\x7f\xff\x15\xe0\xf1\x81U811\x00\x00\x00\x00\x00\x00\xf1\x00bcsh8p54  U811\x00\x00\x00\x00\x00\x00TUM4G33NL3V|DG'
    ],
    (Ecu.engine, 0x7e0, None): [
      b'\xf1\x81640F0051\x00\x00\x00\x00\x00\x00\x00\x00'
    ],
  },
  CAR.KIA_SORENTO_PHEV_4TH_GEN: {
    (Ecu.fwdRadar, 0x7d0, None): [
      b'\xf1\x00MQhe SCC FHCUP      1.00 1.06 99110-P4000         ',
    ],
    (Ecu.fwdCamera, 0x7c4, None): [
      b'\xf1\x00MQ4HMFC  AT USA LHD 1.00 1.11 99210-P2000 211217',
    ]
  },
  CAR.KIA_EV6: {
    (Ecu.fwdRadar, 0x7d0, None): [
      b'\xf1\x00CV1_ RDR -----      1.00 1.01 99110-CV000         ',
    ],
    (Ecu.fwdCamera, 0x7c4, None): [
      b'\xf1\x00CV1 MFC  AT USA LHD 1.00 1.05 99210-CV000 211027',
      b'\xf1\x00CV1 MFC  AT USA LHD 1.00 1.06 99210-CV000 220328',
      b'\xf1\x00CV1 MFC  AT EUR LHD 1.00 1.05 99210-CV000 211027',
      b'\xf1\x00CV1 MFC  AT EUR LHD 1.00 1.06 99210-CV000 220328',
      b'\xf1\x00CV1 MFC  AT EUR RHD 1.00 1.00 99210-CV100 220630',
      b'\xf1\x00CV1 MFC  AT USA LHD 1.00 1.00 99210-CV100 220630',
    ],
  },
  CAR.IONIQ_5: {
    (Ecu.fwdRadar, 0x7d0, None): [
      b'\xf1\x00NE1_ RDR -----      1.00 1.00 99110-GI000         ',
    ],
    (Ecu.fwdCamera, 0x7c4, None): [
      b'\xf1\x00NE1 MFC  AT USA LHD 1.00 1.02 99211-GI010 211206',
      b'\xf1\x00NE1 MFC  AT EUR LHD 1.00 1.06 99211-GI000 210813',
      b'\xf1\x00NE1 MFC  AT USA LHD 1.00 1.05 99211-GI010 220614',
      b'\xf1\x00NE1 MFC  AT EUR RHD 1.00 1.01 99211-GI010 211007',
      b'\xf1\x00NE1 MFC  AT USA LHD 1.00 1.01 99211-GI010 211007',
    ],
  },
  CAR.TUCSON_4TH_GEN: {
    (Ecu.fwdCamera, 0x7c4, None): [
      b'\xf1\x00NX4 FR_CMR AT USA LHD 1.00 1.01 99211-N9240 14T',
      b'\xf1\x00NX4 FR_CMR AT USA LHD 1.00 1.00 99211-CW010 14X',
    ],
    (Ecu.fwdRadar, 0x7d0, None): [
      b'\xf1\x00NX4__               1.01 1.00 99110-N9100         ',
    ],
  },
  CAR.TUCSON_HYBRID_4TH_GEN: {
    (Ecu.fwdCamera, 0x7c4, None): [
      b'\xf1\x00NX4 FR_CMR AT USA LHD 1.00 1.00 99211-N9240 14Q',
      b'\xf1\x00NX4 FR_CMR AT USA LHD 1.00 1.00 99211-N9220 14K',
      b'\xf1\x00NX4 FR_CMR AT USA LHD 1.00 1.01 99211-N9100 14A',
    ],
    (Ecu.fwdRadar, 0x7d0, None): [
      b'\xf1\x00NX4__               1.00 1.00 99110-N9100         ',
    ],
  },
  CAR.KIA_SPORTAGE_HYBRID_5TH_GEN: {
    (Ecu.fwdCamera, 0x7c4, None): [
      b'\xf1\x00NQ5 FR_CMR AT USA LHD 1.00 1.00 99211-P1060 665',
    ],
    (Ecu.fwdRadar, 0x7d0, None): [
      b'\xf1\x00NQ5__               1.01 1.03 99110-CH000         ',
    ],
  },
  CAR.SANTA_CRUZ_1ST_GEN: {
    (Ecu.fwdCamera, 0x7c4, None): [
      b'\xf1\x00NX4 FR_CMR AT USA LHD 1.00 1.00 99211-CW000 14M',
    ],
    (Ecu.fwdRadar, 0x7d0, None): [
      b'\xf1\x00NX4__               1.00 1.00 99110-K5000         ',
    ],
  },
  CAR.KIA_SPORTAGE_5TH_GEN: {
    (Ecu.fwdCamera, 0x7c4, None): [
      b'\xf1\x00NQ5 FR_CMR AT USA LHD 1.00 1.00 99211-P1030 662',
      b'\xf1\x00NQ5 FR_CMR AT USA LHD 1.00 1.00 99211-P1040 663',
    ],
    (Ecu.fwdRadar, 0x7d0, None): [
      b'\xf1\x00NQ5__               1.00 1.02 99110-P1000         ',
      b'\xf1\x00NQ5__               1.00 1.03 99110-P1000         ',
    ],
  },
  CAR.GENESIS_GV70_1ST_GEN: {
    (Ecu.fwdCamera, 0x7c4, None): [
      b'\xf1\x00JK1 MFC  AT USA LHD 1.00 1.04 99211-AR000 210204',
      b'\xf1\x00JK1 MFC  AT USA LHD 1.00 1.01 99211-AR200 220125',
    ],
    (Ecu.fwdRadar, 0x7d0, None): [
      b'\xf1\x00JK1_ SCC FHCUP      1.00 1.02 99110-AR000         ',
      b'\xf1\x00JK1_ SCC FHCUP      1.00 1.00 99110-AR200         ',
    ],
  },
  CAR.GENESIS_GV60_EV_1ST_GEN: {
    (Ecu.fwdCamera, 0x7c4, None): [
      b'\xf1\x00JW1 MFC  AT USA LHD 1.00 1.02 99211-CU100 211215',
      b'\xf1\x00JW1 MFC  AT USA LHD 1.00 1.02 99211-CU000 211215',
    ],
    (Ecu.fwdRadar, 0x7d0, None): [
      b'\xf1\x00JW1_ RDR -----      1.00 1.00 99110-CU000         ',
    ],
  },
<<<<<<< HEAD
  CAR.KIA_NIRO_HEV_2ND_GEN: {
    (Ecu.fwdCamera, 0x7c4, None): [
      b'\xf1\x00SG2HMFC  AT USA LHD 1.01 1.08 99211-AT000 220531',
    ],
    (Ecu.fwdRadar, 0x7d0, None): [
      b'\xf1\x00SG2_ RDR -----      1.00 1.01 99110-AT000         ',
=======
  CAR.KIA_SORENTO_4TH_GEN: {
    (Ecu.fwdCamera, 0x7c4, None): [
      b'\xf1\x00MQ4 MFC  AT USA LHD 1.00 1.05 99210-R5000 210623',
    ],
    (Ecu.fwdRadar, 0x7d0, None): [
      b'\xf1\x00MQ4_ SCC FHCUP      1.00 1.06 99110-P2000         ',
>>>>>>> 41304db1
    ],
  },
}

CHECKSUM = {
  "crc8": [CAR.SANTA_FE, CAR.SONATA, CAR.PALISADE, CAR.KIA_SELTOS, CAR.ELANTRA_2021, CAR.ELANTRA_HEV_2021, CAR.SONATA_HYBRID, CAR.SANTA_FE_2022, CAR.KIA_K5_2021, CAR.SANTA_FE_HEV_2022, CAR.SANTA_FE_PHEV_2022],
  "6B": [CAR.KIA_SORENTO, CAR.HYUNDAI_GENESIS],
}

FEATURES = {
  # which message has the gear
  "use_cluster_gears": {CAR.ELANTRA, CAR.KONA},
  "use_tcu_gears": {CAR.KIA_OPTIMA_G4, CAR.KIA_OPTIMA_G4_FL, CAR.SONATA_LF, CAR.VELOSTER, CAR.TUCSON},
  "use_elect_gears": {CAR.KIA_NIRO_EV, CAR.KIA_NIRO_PHEV, CAR.KIA_NIRO_HEV_2021, CAR.KIA_OPTIMA_H, CAR.IONIQ_EV_LTD, CAR.KONA_EV, CAR.IONIQ, CAR.IONIQ_EV_2020, CAR.IONIQ_PHEV, CAR.ELANTRA_HEV_2021, CAR.SONATA_HYBRID, CAR.KONA_HEV, CAR.IONIQ_HEV_2022, CAR.SANTA_FE_HEV_2022, CAR.SANTA_FE_PHEV_2022, CAR.IONIQ_PHEV_2019, CAR.KONA_EV_2022},

  # these cars use the FCA11 message for the AEB and FCW signals, all others use SCC12
  "use_fca": {CAR.SONATA, CAR.SONATA_HYBRID, CAR.ELANTRA, CAR.ELANTRA_2021, CAR.ELANTRA_HEV_2021, CAR.KIA_STINGER, CAR.IONIQ_EV_2020, CAR.IONIQ_PHEV, CAR.KONA_EV, CAR.KIA_FORTE, CAR.KIA_NIRO_EV, CAR.PALISADE, CAR.GENESIS_G70, CAR.GENESIS_G70_2020, CAR.KONA, CAR.SANTA_FE, CAR.KIA_SELTOS, CAR.KONA_HEV, CAR.SANTA_FE_2022, CAR.KIA_K5_2021, CAR.IONIQ_HEV_2022, CAR.SANTA_FE_HEV_2022, CAR.SANTA_FE_PHEV_2022, CAR.TUCSON, CAR.KONA_EV_2022, CAR.KIA_STINGER_2022},
}

<<<<<<< HEAD
CANFD_CAR = {CAR.KIA_EV6, CAR.IONIQ_5, CAR.TUCSON_4TH_GEN, CAR.TUCSON_HYBRID_4TH_GEN, CAR.KIA_SPORTAGE_HYBRID_5TH_GEN, CAR.SANTA_CRUZ_1ST_GEN, CAR.KIA_SPORTAGE_5TH_GEN, CAR.GENESIS_GV70_1ST_GEN, CAR.KIA_SORENTO_PHEV_4TH_GEN, CAR.GENESIS_GV60_EV_1ST_GEN, CAR.KIA_NIRO_HEV_2ND_GEN}
=======
CANFD_CAR = {CAR.KIA_EV6, CAR.IONIQ_5, CAR.TUCSON_4TH_GEN, CAR.TUCSON_HYBRID_4TH_GEN, CAR.KIA_SPORTAGE_HYBRID_5TH_GEN, CAR.SANTA_CRUZ_1ST_GEN, CAR.KIA_SPORTAGE_5TH_GEN, CAR.GENESIS_GV70_1ST_GEN, CAR.KIA_SORENTO_PHEV_4TH_GEN, CAR.GENESIS_GV60_EV_1ST_GEN, CAR.KIA_SORENTO_4TH_GEN}
>>>>>>> 41304db1

# The radar does SCC on these cars when HDA I, rather than the camera
CANFD_RADAR_SCC_CAR = {CAR.GENESIS_GV70_1ST_GEN, CAR.KIA_SORENTO_PHEV_4TH_GEN, CAR.KIA_SORENTO_4TH_GEN}

# The camera does SCC on these cars, rather than the radar
CAMERA_SCC_CAR = {CAR.KONA_EV_2022, }

HYBRID_CAR = {CAR.IONIQ_PHEV, CAR.ELANTRA_HEV_2021, CAR.KIA_NIRO_PHEV, CAR.KIA_NIRO_HEV_2021, CAR.SONATA_HYBRID, CAR.KONA_HEV, CAR.IONIQ, CAR.IONIQ_HEV_2022, CAR.SANTA_FE_HEV_2022, CAR.SANTA_FE_PHEV_2022, CAR.IONIQ_PHEV_2019, CAR.TUCSON_HYBRID_4TH_GEN, CAR.KIA_SPORTAGE_HYBRID_5TH_GEN, CAR.KIA_SORENTO_PHEV_4TH_GEN, CAR.KIA_NIRO_HEV_2ND_GEN}  # these cars use a different gas signal
EV_CAR = {CAR.IONIQ_EV_2020, CAR.IONIQ_EV_LTD, CAR.KONA_EV, CAR.KIA_NIRO_EV, CAR.KONA_EV_2022, CAR.KIA_EV6, CAR.IONIQ_5, CAR.GENESIS_GV60_EV_1ST_GEN}

# these cars require a special panda safety mode due to missing counters and checksums in the messages
LEGACY_SAFETY_MODE_CAR = {CAR.HYUNDAI_GENESIS, CAR.IONIQ_EV_2020, CAR.IONIQ_EV_LTD, CAR.IONIQ_PHEV, CAR.IONIQ, CAR.KONA_EV, CAR.KIA_SORENTO, CAR.SONATA_LF, CAR.KIA_OPTIMA_G4, CAR.KIA_OPTIMA_G4_FL, CAR.VELOSTER, CAR.KIA_STINGER, CAR.GENESIS_G70, CAR.GENESIS_G80, CAR.KIA_CEED, CAR.ELANTRA, CAR.IONIQ_HEV_2022}

# If 0x500 is present on bus 1 it probably has a Mando radar outputting radar points.
# If no points are outputted by default it might be possible to turn it on using  selfdrive/debug/hyundai_enable_radar_points.py
DBC = {
  CAR.ELANTRA: dbc_dict('hyundai_kia_generic', None),
  CAR.ELANTRA_2021: dbc_dict('hyundai_kia_generic', None),
  CAR.ELANTRA_HEV_2021: dbc_dict('hyundai_kia_generic', None),
  CAR.GENESIS_G70: dbc_dict('hyundai_kia_generic', None),
  CAR.GENESIS_G70_2020: dbc_dict('hyundai_kia_generic', 'hyundai_kia_mando_front_radar_generated'),
  CAR.GENESIS_G80: dbc_dict('hyundai_kia_generic', None),
  CAR.GENESIS_G90: dbc_dict('hyundai_kia_generic', None),
  CAR.HYUNDAI_GENESIS: dbc_dict('hyundai_kia_generic', None),
  CAR.IONIQ_PHEV_2019: dbc_dict('hyundai_kia_generic', None),
  CAR.IONIQ_PHEV: dbc_dict('hyundai_kia_generic', None),
  CAR.IONIQ_EV_2020: dbc_dict('hyundai_kia_generic', None),
  CAR.IONIQ_EV_LTD: dbc_dict('hyundai_kia_generic', 'hyundai_kia_mando_front_radar_generated'),
  CAR.IONIQ: dbc_dict('hyundai_kia_generic', None),
  CAR.IONIQ_HEV_2022: dbc_dict('hyundai_kia_generic', None),
  CAR.KIA_FORTE: dbc_dict('hyundai_kia_generic', None),
  CAR.KIA_K5_2021: dbc_dict('hyundai_kia_generic', None),
  CAR.KIA_NIRO_EV: dbc_dict('hyundai_kia_generic', 'hyundai_kia_mando_front_radar_generated'),
  CAR.KIA_NIRO_PHEV: dbc_dict('hyundai_kia_generic', 'hyundai_kia_mando_front_radar_generated'),
  CAR.KIA_NIRO_HEV_2021: dbc_dict('hyundai_kia_generic', None),
  CAR.KIA_OPTIMA_G4: dbc_dict('hyundai_kia_generic', None),
  CAR.KIA_OPTIMA_G4_FL: dbc_dict('hyundai_kia_generic', None),
  CAR.KIA_OPTIMA_H: dbc_dict('hyundai_kia_generic', None),
  CAR.KIA_SELTOS: dbc_dict('hyundai_kia_generic', None),
  CAR.KIA_SORENTO: dbc_dict('hyundai_kia_generic', None), # Has 0x5XX messages, but different format
  CAR.KIA_STINGER: dbc_dict('hyundai_kia_generic', None),
  CAR.KIA_STINGER_2022: dbc_dict('hyundai_kia_generic', None),
  CAR.KONA: dbc_dict('hyundai_kia_generic', None),
  CAR.KONA_EV: dbc_dict('hyundai_kia_generic', None),
  CAR.KONA_EV_2022: dbc_dict('hyundai_kia_generic', None),
  CAR.KONA_HEV: dbc_dict('hyundai_kia_generic', None),
  CAR.SANTA_FE: dbc_dict('hyundai_kia_generic', 'hyundai_kia_mando_front_radar_generated'),
  CAR.SANTA_FE_2022: dbc_dict('hyundai_kia_generic', None),
  CAR.SANTA_FE_HEV_2022: dbc_dict('hyundai_kia_generic', None),
  CAR.SANTA_FE_PHEV_2022: dbc_dict('hyundai_kia_generic', None),
  CAR.SONATA: dbc_dict('hyundai_kia_generic', 'hyundai_kia_mando_front_radar_generated'),
  CAR.SONATA_LF: dbc_dict('hyundai_kia_generic', None), # Has 0x5XX messages, but different format
  CAR.TUCSON: dbc_dict('hyundai_kia_generic', None),
  CAR.PALISADE: dbc_dict('hyundai_kia_generic', 'hyundai_kia_mando_front_radar_generated'),
  CAR.VELOSTER: dbc_dict('hyundai_kia_generic', None),
  CAR.KIA_CEED: dbc_dict('hyundai_kia_generic', None),
  CAR.KIA_EV6: dbc_dict('hyundai_canfd', None),
  CAR.SONATA_HYBRID: dbc_dict('hyundai_kia_generic', 'hyundai_kia_mando_front_radar_generated'),
  CAR.TUCSON_4TH_GEN: dbc_dict('hyundai_canfd', None),
  CAR.TUCSON_HYBRID_4TH_GEN: dbc_dict('hyundai_canfd', None),
  CAR.IONIQ_5: dbc_dict('hyundai_canfd', None),
  CAR.SANTA_CRUZ_1ST_GEN: dbc_dict('hyundai_canfd', None),
  CAR.KIA_SPORTAGE_5TH_GEN: dbc_dict('hyundai_canfd', None),
  CAR.KIA_SPORTAGE_HYBRID_5TH_GEN: dbc_dict('hyundai_canfd', None),
  CAR.GENESIS_GV70_1ST_GEN: dbc_dict('hyundai_canfd', None),
  CAR.KIA_SORENTO_PHEV_4TH_GEN: dbc_dict('hyundai_canfd', None),
  CAR.GENESIS_GV60_EV_1ST_GEN: dbc_dict('hyundai_canfd', None),
<<<<<<< HEAD
  CAR.KIA_NIRO_HEV_2ND_GEN: dbc_dict('hyundai_canfd', None),
=======
  CAR.KIA_SORENTO_4TH_GEN: dbc_dict('hyundai_canfd', None),
>>>>>>> 41304db1
}<|MERGE_RESOLUTION|>--- conflicted
+++ resolved
@@ -1603,21 +1603,20 @@
       b'\xf1\x00JW1_ RDR -----      1.00 1.00 99110-CU000         ',
     ],
   },
-<<<<<<< HEAD
+  CAR.KIA_SORENTO_4TH_GEN: {
+    (Ecu.fwdCamera, 0x7c4, None): [
+      b'\xf1\x00MQ4 MFC  AT USA LHD 1.00 1.05 99210-R5000 210623',
+    ],
+    (Ecu.fwdRadar, 0x7d0, None): [
+      b'\xf1\x00MQ4_ SCC FHCUP      1.00 1.06 99110-P2000         ',
+    ],
+  },
   CAR.KIA_NIRO_HEV_2ND_GEN: {
     (Ecu.fwdCamera, 0x7c4, None): [
       b'\xf1\x00SG2HMFC  AT USA LHD 1.01 1.08 99211-AT000 220531',
     ],
     (Ecu.fwdRadar, 0x7d0, None): [
       b'\xf1\x00SG2_ RDR -----      1.00 1.01 99110-AT000         ',
-=======
-  CAR.KIA_SORENTO_4TH_GEN: {
-    (Ecu.fwdCamera, 0x7c4, None): [
-      b'\xf1\x00MQ4 MFC  AT USA LHD 1.00 1.05 99210-R5000 210623',
-    ],
-    (Ecu.fwdRadar, 0x7d0, None): [
-      b'\xf1\x00MQ4_ SCC FHCUP      1.00 1.06 99110-P2000         ',
->>>>>>> 41304db1
     ],
   },
 }
@@ -1637,11 +1636,7 @@
   "use_fca": {CAR.SONATA, CAR.SONATA_HYBRID, CAR.ELANTRA, CAR.ELANTRA_2021, CAR.ELANTRA_HEV_2021, CAR.KIA_STINGER, CAR.IONIQ_EV_2020, CAR.IONIQ_PHEV, CAR.KONA_EV, CAR.KIA_FORTE, CAR.KIA_NIRO_EV, CAR.PALISADE, CAR.GENESIS_G70, CAR.GENESIS_G70_2020, CAR.KONA, CAR.SANTA_FE, CAR.KIA_SELTOS, CAR.KONA_HEV, CAR.SANTA_FE_2022, CAR.KIA_K5_2021, CAR.IONIQ_HEV_2022, CAR.SANTA_FE_HEV_2022, CAR.SANTA_FE_PHEV_2022, CAR.TUCSON, CAR.KONA_EV_2022, CAR.KIA_STINGER_2022},
 }
 
-<<<<<<< HEAD
-CANFD_CAR = {CAR.KIA_EV6, CAR.IONIQ_5, CAR.TUCSON_4TH_GEN, CAR.TUCSON_HYBRID_4TH_GEN, CAR.KIA_SPORTAGE_HYBRID_5TH_GEN, CAR.SANTA_CRUZ_1ST_GEN, CAR.KIA_SPORTAGE_5TH_GEN, CAR.GENESIS_GV70_1ST_GEN, CAR.KIA_SORENTO_PHEV_4TH_GEN, CAR.GENESIS_GV60_EV_1ST_GEN, CAR.KIA_NIRO_HEV_2ND_GEN}
-=======
-CANFD_CAR = {CAR.KIA_EV6, CAR.IONIQ_5, CAR.TUCSON_4TH_GEN, CAR.TUCSON_HYBRID_4TH_GEN, CAR.KIA_SPORTAGE_HYBRID_5TH_GEN, CAR.SANTA_CRUZ_1ST_GEN, CAR.KIA_SPORTAGE_5TH_GEN, CAR.GENESIS_GV70_1ST_GEN, CAR.KIA_SORENTO_PHEV_4TH_GEN, CAR.GENESIS_GV60_EV_1ST_GEN, CAR.KIA_SORENTO_4TH_GEN}
->>>>>>> 41304db1
+CANFD_CAR = {CAR.KIA_EV6, CAR.IONIQ_5, CAR.TUCSON_4TH_GEN, CAR.TUCSON_HYBRID_4TH_GEN, CAR.KIA_SPORTAGE_HYBRID_5TH_GEN, CAR.SANTA_CRUZ_1ST_GEN, CAR.KIA_SPORTAGE_5TH_GEN, CAR.GENESIS_GV70_1ST_GEN, CAR.KIA_SORENTO_PHEV_4TH_GEN, CAR.GENESIS_GV60_EV_1ST_GEN, CAR.KIA_SORENTO_4TH_GEN, CAR.KIA_NIRO_HEV_2ND_GEN}
 
 # The radar does SCC on these cars when HDA I, rather than the camera
 CANFD_RADAR_SCC_CAR = {CAR.GENESIS_GV70_1ST_GEN, CAR.KIA_SORENTO_PHEV_4TH_GEN, CAR.KIA_SORENTO_4TH_GEN}
@@ -1709,9 +1704,6 @@
   CAR.GENESIS_GV70_1ST_GEN: dbc_dict('hyundai_canfd', None),
   CAR.KIA_SORENTO_PHEV_4TH_GEN: dbc_dict('hyundai_canfd', None),
   CAR.GENESIS_GV60_EV_1ST_GEN: dbc_dict('hyundai_canfd', None),
-<<<<<<< HEAD
+  CAR.KIA_SORENTO_4TH_GEN: dbc_dict('hyundai_canfd', None),
   CAR.KIA_NIRO_HEV_2ND_GEN: dbc_dict('hyundai_canfd', None),
-=======
-  CAR.KIA_SORENTO_4TH_GEN: dbc_dict('hyundai_canfd', None),
->>>>>>> 41304db1
 }