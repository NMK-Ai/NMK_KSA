--- conflicted
+++ resolved
@@ -36,14 +36,10 @@
     ("CompletedTrainingVersion", "0"),
     ("HasAcceptedTerms", "0"),
     ("OpenpilotEnabledToggle", "1"),
-<<<<<<< HEAD
-    ("LanelessMode", "0"),
-=======
     ("EndToEndToggle", "1"),
     ("LanelessMode", "2"),
     ("CarModel", ""),
     ("CarModelAbb", ""),
->>>>>>> 7ad9231c
   ]
   if not PC:
     default_params.append(("LastUpdateTime", datetime.datetime.utcnow().isoformat().encode('utf8')))
