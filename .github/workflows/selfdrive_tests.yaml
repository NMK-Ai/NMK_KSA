name: selfdrive

on:
  push:
    branches-ignore:
      - 'testing-closet*'
  pull_request:

concurrency:
  group: ${{ github.event_name == 'push' && github.ref == 'refs/heads/master' && github.run_id || github.head_ref || github.ref }}-${{ github.workflow }}-${{ github.event_name }}
  cancel-in-progress: true

env:
  BASE_IMAGE: openpilot-base
  CL_BASE_IMAGE: openpilot-base-cl
  DOCKER_REGISTRY: ghcr.io/commaai
  AZURE_TOKEN: ${{ secrets.AZURE_COMMADATACI_OPENPILOTCI_TOKEN }}

  DOCKER_LOGIN: docker login ghcr.io -u ${{ github.actor }} -p ${{ secrets.GITHUB_TOKEN }}
  BUILD: |
      DOCKER_BUILDKIT=1 docker build --pull --build-arg BUILDKIT_INLINE_CACHE=1 --cache-from $DOCKER_REGISTRY/$BASE_IMAGE:latest -t $DOCKER_REGISTRY/$BASE_IMAGE:latest -t $BASE_IMAGE:latest -f Dockerfile.openpilot_base .

  RUN: docker run --shm-size 1G -v $PWD:/tmp/openpilot -w /tmp/openpilot -e FILEREADER_CACHE=1 -e PYTHONPATH=/tmp/openpilot -e NUM_JOBS -e JOB_ID -e GITHUB_ACTION -e GITHUB_REF -e GITHUB_HEAD_REF -e GITHUB_SHA -e GITHUB_REPOSITORY -e GITHUB_RUN_ID -v /tmp/scons_cache:/tmp/scons_cache -v /tmp/comma_download_cache:/tmp/comma_download_cache -v /tmp/openpilot_cache:/tmp/openpilot_cache $BASE_IMAGE /bin/sh -c

  BUILD_CL: |
      DOCKER_BUILDKIT=1 docker build --build-arg BUILDKIT_INLINE_CACHE=1 --cache-from $DOCKER_REGISTRY/$CL_BASE_IMAGE:latest -t $DOCKER_REGISTRY/$CL_BASE_IMAGE:latest -t $CL_BASE_IMAGE:latest -f Dockerfile.openpilot_base_cl .
  RUN_CL: docker run --shm-size 1G -v $PWD:/tmp/openpilot -w /tmp/openpilot -e PYTHONPATH=/tmp/openpilot -e NUM_JOBS -e JOB_ID -e GITHUB_ACTION -e GITHUB_REF -e GITHUB_HEAD_REF -e GITHUB_SHA -e GITHUB_REPOSITORY -e GITHUB_RUN_ID -v /tmp/scons_cache:/tmp/scons_cache -v /tmp/comma_download_cache:/tmp/comma_download_cache -v /tmp/openpilot_cache:/tmp/openpilot_cache $CL_BASE_IMAGE /bin/sh -c

  UNIT_TEST: coverage run --append -m unittest discover

jobs:
  build_release:
    name: build release
    runs-on: ubuntu-20.04
    env:
      STRIPPED_DIR: /tmp/releasepilot
    steps:
    - uses: actions/checkout@v3
      with:
        submodules: true
    - name: Build devel
      run: TARGET_DIR=$STRIPPED_DIR release/build_devel.sh
    - uses: ./.github/workflows/setup-with-retry
    - name: Check submodules
      if: github.ref == 'refs/heads/master' && github.repository == 'commaai/openpilot'
      run: release/check-submodules.sh
    - name: Build openpilot and run checks
      run: |
        cd $STRIPPED_DIR
        ${{ env.RUN }} "CI=1 python selfdrive/manager/build.py"
    - name: Run tests
      run: |
        cd $STRIPPED_DIR
        ${{ env.RUN }} "release/check-dirty.sh && \
                        python -m unittest discover selfdrive/car"
    - name: pre-commit
      run: |
        cd $GITHUB_WORKSPACE
        cp .pre-commit-config.yaml $STRIPPED_DIR
        cp .pylintrc $STRIPPED_DIR
        cp mypy.ini $STRIPPED_DIR
        cp pyproject.toml $STRIPPED_DIR
        cp poetry.lock $STRIPPED_DIR
        cd $STRIPPED_DIR
        ${{ env.RUN }} "pre-commit run --all"

  build_all:
    name: build all
    runs-on: ubuntu-20.04
    steps:
    - uses: actions/checkout@v3
      with:
        submodules: true
<<<<<<< HEAD
    - uses: ./.github/workflows/setup
      with:
        save-cache: true
=======
    - uses: ./.github/workflows/setup-with-retry
>>>>>>> 338288df
    - name: Build openpilot with all flags
      run: ${{ env.RUN }} "scons -j$(nproc) --extras && release/check-dirty.sh"
    - name: Cleanup scons cache
      run: |
          ${{ env.RUN }} "rm -rf /tmp/scons_cache/* && \
                          scons -j$(nproc) --cache-populate"

  build_mac:
    name: build macos
    runs-on: macos-latest
    steps:
    - uses: actions/checkout@v3
      with:
        submodules: true
    - name: Determine pre-existing Homebrew packages
      if: steps.dependency-cache.outputs.cache-hit != 'true'
      run: |
        echo 'EXISTING_CELLAR<<EOF' >> $GITHUB_ENV
        brew list --formula -1 >> $GITHUB_ENV
        echo 'EOF' >> $GITHUB_ENV
    - name: Restore scons cache
      id: scons-restore-cache
      uses: actions/cache/restore@v3
      with:
        path: /tmp/scons_cache
        key: macos_scons-${{ github.sha }}
        restore-keys: macos_scons-
    - name: Cache dependencies
      id: dependency-cache
      uses: actions/cache@v2
      with:
        path: |
          ~/github_brew_cache_entries.txt
          ~/.pyenv
          ~/Library/Caches/pypoetry
          /usr/local/Cellar
          /usr/local/opt
          /usr/local/Caskroom/gcc-arm-*
          /opt/homebrew/Cellar
          /opt/homebrew/opt
          /opt/homebrew/Caskroom/gcc-arm-*
          /Applications/ArmGNUToolchain/*/*/*
        key: macos_deps-${{ hashFiles('tools/mac_setup.sh', 'update_requirements.sh', 'poetry.lock') }}
        restore-keys: macos_deps-
    - name: Brew link restored dependencies
      run: |
        if [ -f ~/github_brew_cache_entries.txt ]; then
          brew link --force --overwrite $(cat ~/github_brew_cache_entries.txt) # `--force` for keg-only packages
          if [ -d /Applications/ArmGNUToolchain ]; then # link gcc-arm-embedded manually
            GCC_TOOLCHAIN="$(echo /Applications/ArmGNUToolchain/**/**/bin)"
            echo "$GCC_TOOLCHAIN" >> $GITHUB_PATH
          fi
        else
          echo "Cache entries not found"
        fi
    - name: Install dependencies
      if: steps.dependency-cache.outputs.cache-hit != 'true'
      run: ./tools/mac_setup.sh
    - name: Build openpilot
      run: |
        source tools/openpilot_env.sh
        poetry run scons -j$(nproc)
    - name: Run tests
      run: |
        source tools/openpilot_env.sh
        export PYTHONPATH=$PWD
        poetry run tools/plotjuggler/test_plotjuggler.py
    - name: Pre Cache - Cleanup scons cache
      if: github.ref == 'refs/heads/master'
      run: |
        source tools/openpilot_env.sh
        rm -rf /tmp/scons_cache/*
        poetry run scons -j$(nproc) --cache-populate
    - name: Save scons cache
      id: scons-save-cache
      uses: actions/cache/save@v3
      if: github.ref == 'refs/heads/master'
      with:
        path: /tmp/scons_cache
        key: macos_scons-${{ github.sha }}
    - name: Pre Cache - Remove pre-existing Homebrew packages
      if: steps.dependency-cache.outputs.cache-hit != 'true'
      run: |
        new_cellar=$(brew list --formula -1)
        comm -12 <(echo "$EXISTING_CELLAR") <(echo "$new_cellar") | while read pkg; do
          if [[ $pkg != "zstd" ]]; then # caching step needs zstd
            rm -rf "$(brew --cellar)/$pkg"
          fi
        done
        comm -13 <(echo "$EXISTING_CELLAR") <(echo "$new_cellar") | tee ~/github_brew_cache_entries.txt
        # .fseventsd directory causes permission errors in dep caching step
        # its used by the system to observe changes within the directory - toolchain works without it, just remove it
        sudo rm -rf /Applications/ArmGNUToolchain/*/*/.fseventsd

  docker_push:
    name: docker push
    runs-on: ubuntu-20.04
    if: github.ref == 'refs/heads/master' && github.event_name != 'pull_request' && github.repository == 'commaai/openpilot'
    steps:
    - uses: actions/checkout@v3
      with:
        submodules: true
    - name: Build Docker image
      run: eval "$BUILD"
    - name: Push to container registry
      run: |
        $DOCKER_LOGIN
<<<<<<< HEAD
        docker push $DOCKER_REGISTRY/$BASE_IMAGE:latest
        docker tag $DOCKER_REGISTRY/$BASE_IMAGE:latest $DOCKER_REGISTRY/$BASE_IMAGE:$GITHUB_SHA
        docker push $DOCKER_REGISTRY/$BASE_IMAGE:$GITHUB_SHA
    - name: Build CL Docker image
      run: eval "$BUILD_CL"
    - name: Push to container registry
=======
    - uses: ./.github/workflows/setup-with-retry
      with:
        git-lfs: false
    - name: Build and push CL Docker image
>>>>>>> 338288df
      run: |
        $DOCKER_LOGIN
        docker push $DOCKER_REGISTRY/$CL_BASE_IMAGE:latest
        docker tag $DOCKER_REGISTRY/$CL_BASE_IMAGE:latest $DOCKER_REGISTRY/$CL_BASE_IMAGE:$GITHUB_SHA
        docker push $DOCKER_REGISTRY/$CL_BASE_IMAGE:$GITHUB_SHA

  static_analysis:
    name: static analysis
    runs-on: ubuntu-20.04
    steps:
    - uses: actions/checkout@v3
      with:
        submodules: true
    - name: Build Docker image
      run: eval "$BUILD"
    - name: pre-commit
      run: ${{ env.RUN }} "pre-commit run --all"

  valgrind:
    name: valgrind
    runs-on: ubuntu-20.04
    steps:
    - uses: actions/checkout@v3
      with:
        submodules: true
    - uses: ./.github/workflows/setup-with-retry
    - name: Build openpilot
      run: ${{ env.RUN }} "scons -j$(nproc)"
    - name: Run valgrind
      run: |
        ${{ env.RUN }} "python selfdrive/test/test_valgrind_replay.py"
    - name: Print logs
      if: always()
      run: cat selfdrive/test/valgrind_logs.txt

  unit_tests:
    name: unit tests
    runs-on: ubuntu-20.04
    steps:
    - uses: actions/checkout@v3
      with:
        submodules: true
    - uses: ./.github/workflows/setup-with-retry
    - name: Build openpilot
      run: ${{ env.RUN }} "scons -j$(nproc)"
    - name: Run unit tests
      run: |
        ${{ env.RUN }} "export SKIP_LONG_TESTS=1 && \
<<<<<<< HEAD
                        $UNIT_TEST common && \
                        $UNIT_TEST opendbc/can && \
                        $UNIT_TEST selfdrive/boardd && \
                        $UNIT_TEST selfdrive/controls && \
                        $UNIT_TEST selfdrive/monitoring && \
                        $UNIT_TEST system/loggerd && \
                        $UNIT_TEST selfdrive/car && \
                        $UNIT_TEST selfdrive/locationd && \
                        $UNIT_TEST system/tests && \
                        $UNIT_TEST system/ubloxd && \
=======
                        $PYTEST && \
>>>>>>> 338288df
                        selfdrive/locationd/test/_test_locationd_lib.py && \
                        ./system/ubloxd/tests/test_glonass_runner && \
                        $UNIT_TEST selfdrive/athena && \
                        $UNIT_TEST selfdrive/thermald && \
                        $UNIT_TEST system/hardware/tici && \
                        $UNIT_TEST selfdrive/mapd && \
                        $UNIT_TEST tools/lib/tests && \
                        ./selfdrive/ui/tests/create_test_translations.sh && \
                        QT_QPA_PLATFORM=offscreen ./selfdrive/ui/tests/test_translations && \
                        ./selfdrive/ui/tests/test_translations.py && \
                        ./common/tests/test_util && \
                        ./common/tests/test_swaglog && \
                        ./selfdrive/boardd/tests/test_boardd_usbprotocol && \
                        ./system/loggerd/tests/test_logger &&\
                        ./system/proclogd/tests/test_proclog && \
                        ./tools/replay/tests/test_replay && \
                        ./tools/cabana/tests/test_cabana && \
                        ./system/camerad/test/ae_gray_test && \
                        ./selfdrive/test/process_replay/test_fuzzy.py && \
                        coverage xml"
    - name: "Upload coverage to Codecov"
      uses: codecov/codecov-action@v3

  process_replay:
    name: process replay
    runs-on: ubuntu-20.04
    steps:
    - uses: actions/checkout@v3
      with:
        submodules: true
    - uses: ./.github/workflows/setup-with-retry
    - name: Cache test routes
      id: dependency-cache
      uses: actions/cache@v3
      with:
        path: /tmp/comma_download_cache
        key: proc-replay-${{ hashFiles('.github/workflows/selfdrive_tests.yaml', 'selfdrive/test/process_replay/ref_commit') }}
    - name: Build openpilot
      run: |
        ${{ env.RUN }} "scons -j$(nproc)"
    - name: Run replay
      run: |
        ${{ env.RUN }} "CI=1 coverage run selfdrive/test/process_replay/test_processes.py -j$(nproc) && \
                        coverage xml"
    - name: Print diff
      id: print-diff
      if: always()
      run: cat selfdrive/test/process_replay/diff.txt
    - uses: actions/upload-artifact@v2
      if: always()
      continue-on-error: true
      with:
        name: process_replay_diff.txt
        path: selfdrive/test/process_replay/diff.txt
    - name: Upload reference logs
      if: ${{ failure() && steps.print-diff.outcome == 'success' && github.repository == 'commaai/openpilot' && env.AZURE_TOKEN != '' }}
      run: |
        ${{ env.RUN }} "CI=1 AZURE_TOKEN='$AZURE_TOKEN' python selfdrive/test/process_replay/test_processes.py -j$(nproc) --upload-only"
    - name: "Upload coverage to Codecov"
      uses: codecov/codecov-action@v3

  test_modeld:
    name: model tests
    runs-on: ubuntu-20.04
    steps:
    - uses: actions/checkout@v3
      with:
        submodules: true
    - uses: ./.github/workflows/setup-with-retry
    - name: Build base Docker image
      run: eval "$BUILD"
    - name: Build Docker image
      # Sim docker is needed to get the OpenCL drivers
      run: eval "$BUILD_CL"
    - name: Build openpilot
      run: |
        ${{ env.RUN }} "scons -j$(nproc)"
    - name: Run model replay with ONNX
      run: |
        ${{ env.RUN_CL }} "ONNXCPU=1 CI=1 NO_NAV=1 coverage run selfdrive/test/process_replay/model_replay.py && \
                           coverage xml"
    - name: Run unit tests
      run: |
        ${{ env.RUN_CL }} "$UNIT_TEST selfdrive/modeld && \
                           coverage xml"
    - name: "Upload coverage to Codecov"
      uses: codecov/codecov-action@v3

  test_longitudinal:
    name: longitudinal
    runs-on: ubuntu-20.04
    steps:
    - uses: actions/checkout@v3
      with:
        submodules: true
    - uses: ./.github/workflows/setup
    - name: Build openpilot
      run: |
        ${{ env.RUN }} "scons -j$(nproc)"
    - name: Test longitudinal
      run: |
        ${{ env.RUN }} "mkdir -p selfdrive/test/out && \
                        cd selfdrive/test/longitudinal_maneuvers && \
                        coverage run ./test_longitudinal.py && \
                        coverage xml"
    - name: "Upload coverage to Codecov"
      uses: codecov/codecov-action@v3
    - uses: actions/upload-artifact@v2
      if: always()
      continue-on-error: true
      with:
        name: longitudinal
        path: selfdrive/test/longitudinal_maneuvers/out/longitudinal/

  test_cars:
    name: cars
    runs-on: ubuntu-20.04
    strategy:
      fail-fast: false
      matrix:
        job: [0, 1, 2, 3, 4]
    steps:
    - uses: actions/checkout@v3
      with:
        submodules: true
    - uses: ./.github/workflows/setup-with-retry
    - name: Cache test routes
      id: dependency-cache
      uses: actions/cache@03e00da99d75a2204924908e1cca7902cafce66b
      with:
        path: /tmp/comma_download_cache
        key: car_models-${{ hashFiles('selfdrive/car/tests/test_models.py', 'selfdrive/car/tests/routes.py') }}-${{ matrix.job }}
    - name: Build openpilot
      run: ${{ env.RUN }} "scons -j$(nproc)"
    - name: Test car models
      run: |
        ${{ env.RUN }} "coverage run -m pytest selfdrive/car/tests/test_models.py && \
                        coverage xml && \
                        chmod -R 777 /tmp/comma_download_cache"
      env:
        NUM_JOBS: 5
        JOB_ID: ${{ matrix.job }}
    - name: "Upload coverage to Codecov"
      uses: codecov/codecov-action@v3

  car_docs_diff:
    name: PR comments
    runs-on: ubuntu-20.04
    if: github.event_name == 'pull_request'
    steps:
      - uses: actions/checkout@v3
        with:
          submodules: true
          ref: ${{ github.event.pull_request.base.ref }}
      - uses: ./.github/workflows/setup-with-retry
      - name: Get base car info
        run: |
          ${{ env.RUN }} "scons -j$(nproc) && python selfdrive/debug/dump_car_info.py --path /tmp/openpilot_cache/base_car_info"
          sudo chown -R $USER:$USER ${{ github.workspace }}
      - uses: actions/checkout@v3
        with:
          submodules: true
      - name: Save car docs diff
        id: save_diff
        run: |
          ${{ env.RUN }} "scons -j$(nproc)"
          output=$(${{ env.RUN }} "python selfdrive/debug/print_docs_diff.py --path /tmp/openpilot_cache/base_car_info") || true
          output="${output//$'\n'/'%0A'}"
          echo "::set-output name=diff::$output"
      - name: Find comment
        if: ${{ env.AZURE_TOKEN != '' }}
        uses: peter-evans/find-comment@1769778a0c5bd330272d749d12c036d65e70d39d
        id: fc
        with:
          issue-number: ${{ github.event.pull_request.number }}
          body-includes: This PR makes changes to
      - name: Update comment
        if: ${{ steps.save_diff.outputs.diff != '' && env.AZURE_TOKEN != '' }}
        uses: peter-evans/create-or-update-comment@b95e16d2859ad843a14218d1028da5b2c4cbc4b4
        with:
          comment-id: ${{ steps.fc.outputs.comment-id }}
          issue-number: ${{ github.event.pull_request.number }}
          body: "${{ steps.save_diff.outputs.diff }}"
          edit-mode: replace
      - name: Delete comment
        if: ${{ steps.fc.outputs.comment-id != '' && steps.save_diff.outputs.diff == '' && env.AZURE_TOKEN != '' }}
        uses: actions/github-script@v6
        with:
          script: |
            github.rest.issues.deleteComment({
              owner: context.repo.owner,
              repo: context.repo.repo,
              comment_id: ${{ steps.fc.outputs.comment-id }}
            })<|MERGE_RESOLUTION|>--- conflicted
+++ resolved
@@ -2,8 +2,8 @@
 
 on:
   push:
-    branches-ignore:
-      - 'testing-closet*'
+    branches:
+      - master
   pull_request:
 
 concurrency:
@@ -11,22 +11,22 @@
   cancel-in-progress: true
 
 env:
+  PYTHONWARNINGS: error
   BASE_IMAGE: openpilot-base
   CL_BASE_IMAGE: openpilot-base-cl
-  DOCKER_REGISTRY: ghcr.io/commaai
   AZURE_TOKEN: ${{ secrets.AZURE_COMMADATACI_OPENPILOTCI_TOKEN }}
 
   DOCKER_LOGIN: docker login ghcr.io -u ${{ github.actor }} -p ${{ secrets.GITHUB_TOKEN }}
-  BUILD: |
-      DOCKER_BUILDKIT=1 docker build --pull --build-arg BUILDKIT_INLINE_CACHE=1 --cache-from $DOCKER_REGISTRY/$BASE_IMAGE:latest -t $DOCKER_REGISTRY/$BASE_IMAGE:latest -t $BASE_IMAGE:latest -f Dockerfile.openpilot_base .
-
-  RUN: docker run --shm-size 1G -v $PWD:/tmp/openpilot -w /tmp/openpilot -e FILEREADER_CACHE=1 -e PYTHONPATH=/tmp/openpilot -e NUM_JOBS -e JOB_ID -e GITHUB_ACTION -e GITHUB_REF -e GITHUB_HEAD_REF -e GITHUB_SHA -e GITHUB_REPOSITORY -e GITHUB_RUN_ID -v /tmp/scons_cache:/tmp/scons_cache -v /tmp/comma_download_cache:/tmp/comma_download_cache -v /tmp/openpilot_cache:/tmp/openpilot_cache $BASE_IMAGE /bin/sh -c
-
-  BUILD_CL: |
-      DOCKER_BUILDKIT=1 docker build --build-arg BUILDKIT_INLINE_CACHE=1 --cache-from $DOCKER_REGISTRY/$CL_BASE_IMAGE:latest -t $DOCKER_REGISTRY/$CL_BASE_IMAGE:latest -t $CL_BASE_IMAGE:latest -f Dockerfile.openpilot_base_cl .
-  RUN_CL: docker run --shm-size 1G -v $PWD:/tmp/openpilot -w /tmp/openpilot -e PYTHONPATH=/tmp/openpilot -e NUM_JOBS -e JOB_ID -e GITHUB_ACTION -e GITHUB_REF -e GITHUB_HEAD_REF -e GITHUB_SHA -e GITHUB_REPOSITORY -e GITHUB_RUN_ID -v /tmp/scons_cache:/tmp/scons_cache -v /tmp/comma_download_cache:/tmp/comma_download_cache -v /tmp/openpilot_cache:/tmp/openpilot_cache $CL_BASE_IMAGE /bin/sh -c
+  BUILD: selfdrive/test/docker_build.sh base
+
+  RUN: docker run --shm-size 1G -v $PWD:/tmp/openpilot -w /tmp/openpilot -e PYTHONWARNINGS=error -e FILEREADER_CACHE=1 -e PYTHONPATH=/tmp/openpilot -e NUM_JOBS -e JOB_ID -e GITHUB_ACTION -e GITHUB_REF -e GITHUB_HEAD_REF -e GITHUB_SHA -e GITHUB_REPOSITORY -e GITHUB_RUN_ID -v $GITHUB_WORKSPACE/.ci_cache/scons_cache:/tmp/scons_cache -v $GITHUB_WORKSPACE/.ci_cache/comma_download_cache:/tmp/comma_download_cache -v $GITHUB_WORKSPACE/.ci_cache/openpilot_cache:/tmp/openpilot_cache $BASE_IMAGE /bin/sh -c
+
+  BUILD_CL: selfdrive/test/docker_build.sh cl
+
+  RUN_CL: docker run --shm-size 1G -v $PWD:/tmp/openpilot -w /tmp/openpilot -e PYTHONWARNINGS=error -e PYTHONPATH=/tmp/openpilot -e NUM_JOBS -e JOB_ID -e GITHUB_ACTION -e GITHUB_REF -e GITHUB_HEAD_REF -e GITHUB_SHA -e GITHUB_REPOSITORY -e GITHUB_RUN_ID -v $GITHUB_WORKSPACE/.ci_cache/scons_cache:/tmp/scons_cache -v $GITHUB_WORKSPACE/.ci_cache/comma_download_cache:/tmp/comma_download_cache -v $GITHUB_WORKSPACE/.ci_cache/openpilot_cache:/tmp/openpilot_cache $CL_BASE_IMAGE /bin/sh -c
 
   UNIT_TEST: coverage run --append -m unittest discover
+  PYTEST: pytest --continue-on-collection-errors --cov --cov-report=xml --cov-append --durations=0 --durations-min=5
 
 jobs:
   build_release:
@@ -39,30 +39,33 @@
       with:
         submodules: true
     - name: Build devel
+      timeout-minutes: 1
       run: TARGET_DIR=$STRIPPED_DIR release/build_devel.sh
     - uses: ./.github/workflows/setup-with-retry
     - name: Check submodules
       if: github.ref == 'refs/heads/master' && github.repository == 'commaai/openpilot'
+      timeout-minutes: 1
       run: release/check-submodules.sh
     - name: Build openpilot and run checks
+      timeout-minutes: ${{ ((steps.restore-scons-cache.outputs.cache-hit == 'true') && 10 || 30) }} # allow more time when we missed the scons cache
       run: |
         cd $STRIPPED_DIR
         ${{ env.RUN }} "CI=1 python selfdrive/manager/build.py"
     - name: Run tests
+      timeout-minutes: 2
       run: |
         cd $STRIPPED_DIR
         ${{ env.RUN }} "release/check-dirty.sh && \
                         python -m unittest discover selfdrive/car"
     - name: pre-commit
+      timeout-minutes: 3
       run: |
         cd $GITHUB_WORKSPACE
         cp .pre-commit-config.yaml $STRIPPED_DIR
-        cp .pylintrc $STRIPPED_DIR
-        cp mypy.ini $STRIPPED_DIR
         cp pyproject.toml $STRIPPED_DIR
         cp poetry.lock $STRIPPED_DIR
         cd $STRIPPED_DIR
-        ${{ env.RUN }} "pre-commit run --all"
+        ${{ env.RUN }} "unset PYTHONWARNINGS && pre-commit run --all"
 
   build_all:
     name: build all
@@ -71,19 +74,23 @@
     - uses: actions/checkout@v3
       with:
         submodules: true
-<<<<<<< HEAD
-    - uses: ./.github/workflows/setup
-      with:
-        save-cache: true
-=======
-    - uses: ./.github/workflows/setup-with-retry
->>>>>>> 338288df
+    - uses: ./.github/workflows/setup-with-retry
     - name: Build openpilot with all flags
-      run: ${{ env.RUN }} "scons -j$(nproc) --extras && release/check-dirty.sh"
-    - name: Cleanup scons cache
+      timeout-minutes: ${{ ((steps.restore-scons-cache.outputs.cache-hit == 'true') && 12 || 30) }} # allow more time when we missed the scons cache
+      run: |
+        ${{ env.RUN }} "scons -j$(nproc)"
+        ${{ env.RUN }} "release/check-dirty.sh"
+    - name: Cleanup scons cache and rebuild
+      timeout-minutes: ${{ ((steps.restore-scons-cache.outputs.cache-hit == 'true') && 2 || 30) }} # allow more time when we missed the scons cache
       run: |
           ${{ env.RUN }} "rm -rf /tmp/scons_cache/* && \
                           scons -j$(nproc) --cache-populate"
+    - name: Save scons cache
+      uses: actions/cache/save@v3
+      if: github.ref == 'refs/heads/master'
+      with:
+        path: .ci_cache/scons_cache
+        key: scons-${{ env.CACHE_COMMIT_DATE }}-${{ github.sha }}
 
   build_mac:
     name: build macos
@@ -107,9 +114,11 @@
         restore-keys: macos_scons-
     - name: Cache dependencies
       id: dependency-cache
-      uses: actions/cache@v2
+      uses: actions/cache@v3
       with:
         path: |
+          .env
+          .venv
           ~/github_brew_cache_entries.txt
           ~/.pyenv
           ~/Library/Caches/pypoetry
@@ -120,7 +129,7 @@
           /opt/homebrew/opt
           /opt/homebrew/Caskroom/gcc-arm-*
           /Applications/ArmGNUToolchain/*/*/*
-        key: macos_deps-${{ hashFiles('tools/mac_setup.sh', 'update_requirements.sh', 'poetry.lock') }}
+        key: macos_deps-${{ hashFiles('tools/mac_setup.sh', 'tools/install_python_dependencies.sh', 'poetry.lock') }}
         restore-keys: macos_deps-
     - name: Brew link restored dependencies
       run: |
@@ -136,20 +145,22 @@
     - name: Install dependencies
       if: steps.dependency-cache.outputs.cache-hit != 'true'
       run: ./tools/mac_setup.sh
-    - name: Build openpilot
-      run: |
-        source tools/openpilot_env.sh
+      env:
+        # package install has DeprecationWarnings
+        PYTHONWARNINGS: default
+    - name: Build openpilot
+      run: |
+        eval "$(pyenv init --path)"
         poetry run scons -j$(nproc)
     - name: Run tests
       run: |
-        source tools/openpilot_env.sh
-        export PYTHONPATH=$PWD
+        eval "$(pyenv init --path)"
         poetry run tools/plotjuggler/test_plotjuggler.py
     - name: Pre Cache - Cleanup scons cache
       if: github.ref == 'refs/heads/master'
       run: |
-        source tools/openpilot_env.sh
         rm -rf /tmp/scons_cache/*
+        eval "$(pyenv init --path)"
         poetry run scons -j$(nproc) --cache-populate
     - name: Save scons cache
       id: scons-save-cache
@@ -162,8 +173,9 @@
       if: steps.dependency-cache.outputs.cache-hit != 'true'
       run: |
         new_cellar=$(brew list --formula -1)
+        exceptions="zstd lz4 xz" # caching step needs zstd
         comm -12 <(echo "$EXISTING_CELLAR") <(echo "$new_cellar") | while read pkg; do
-          if [[ $pkg != "zstd" ]]; then # caching step needs zstd
+          if [[ " $exceptions " != *" $pkg "* ]]; then
             rm -rf "$(brew --cellar)/$pkg"
           fi
         done
@@ -180,29 +192,16 @@
     - uses: actions/checkout@v3
       with:
         submodules: true
-    - name: Build Docker image
-      run: eval "$BUILD"
-    - name: Push to container registry
-      run: |
+    - name: Setup to push to repo
+      run: |
+        echo "PUSH_IMAGE=true" >> "$GITHUB_ENV"
         $DOCKER_LOGIN
-<<<<<<< HEAD
-        docker push $DOCKER_REGISTRY/$BASE_IMAGE:latest
-        docker tag $DOCKER_REGISTRY/$BASE_IMAGE:latest $DOCKER_REGISTRY/$BASE_IMAGE:$GITHUB_SHA
-        docker push $DOCKER_REGISTRY/$BASE_IMAGE:$GITHUB_SHA
-    - name: Build CL Docker image
-      run: eval "$BUILD_CL"
-    - name: Push to container registry
-=======
     - uses: ./.github/workflows/setup-with-retry
       with:
         git-lfs: false
     - name: Build and push CL Docker image
->>>>>>> 338288df
-      run: |
-        $DOCKER_LOGIN
-        docker push $DOCKER_REGISTRY/$CL_BASE_IMAGE:latest
-        docker tag $DOCKER_REGISTRY/$CL_BASE_IMAGE:latest $DOCKER_REGISTRY/$CL_BASE_IMAGE:$GITHUB_SHA
-        docker push $DOCKER_REGISTRY/$CL_BASE_IMAGE:$GITHUB_SHA
+      run: |
+        eval "$BUILD_CL"
 
   static_analysis:
     name: static analysis
@@ -214,7 +213,8 @@
     - name: Build Docker image
       run: eval "$BUILD"
     - name: pre-commit
-      run: ${{ env.RUN }} "pre-commit run --all"
+      timeout-minutes: 4
+      run: ${{ env.RUN }} "unset PYTHONWARNINGS && pre-commit run --all"
 
   valgrind:
     name: valgrind
@@ -227,6 +227,7 @@
     - name: Build openpilot
       run: ${{ env.RUN }} "scons -j$(nproc)"
     - name: Run valgrind
+      timeout-minutes: 1
       run: |
         ${{ env.RUN }} "python selfdrive/test/test_valgrind_replay.py"
     - name: Print logs
@@ -242,50 +243,32 @@
         submodules: true
     - uses: ./.github/workflows/setup-with-retry
     - name: Build openpilot
+      timeout-minutes: ${{ ((steps.restore-scons-cache.outputs.cache-hit == 'true') && 10 || 30) }} # allow more time when we missed the scons cache
       run: ${{ env.RUN }} "scons -j$(nproc)"
     - name: Run unit tests
+      timeout-minutes: 40
       run: |
         ${{ env.RUN }} "export SKIP_LONG_TESTS=1 && \
-<<<<<<< HEAD
-                        $UNIT_TEST common && \
-                        $UNIT_TEST opendbc/can && \
-                        $UNIT_TEST selfdrive/boardd && \
-                        $UNIT_TEST selfdrive/controls && \
-                        $UNIT_TEST selfdrive/monitoring && \
-                        $UNIT_TEST system/loggerd && \
-                        $UNIT_TEST selfdrive/car && \
-                        $UNIT_TEST selfdrive/locationd && \
-                        $UNIT_TEST system/tests && \
-                        $UNIT_TEST system/ubloxd && \
-=======
                         $PYTEST && \
->>>>>>> 338288df
                         selfdrive/locationd/test/_test_locationd_lib.py && \
                         ./system/ubloxd/tests/test_glonass_runner && \
-                        $UNIT_TEST selfdrive/athena && \
-                        $UNIT_TEST selfdrive/thermald && \
-                        $UNIT_TEST system/hardware/tici && \
-                        $UNIT_TEST selfdrive/mapd && \
-                        $UNIT_TEST tools/lib/tests && \
                         ./selfdrive/ui/tests/create_test_translations.sh && \
                         QT_QPA_PLATFORM=offscreen ./selfdrive/ui/tests/test_translations && \
                         ./selfdrive/ui/tests/test_translations.py && \
-                        ./common/tests/test_util && \
-                        ./common/tests/test_swaglog && \
+                        ./common/tests/test_common && \
                         ./selfdrive/boardd/tests/test_boardd_usbprotocol && \
                         ./system/loggerd/tests/test_logger &&\
                         ./system/proclogd/tests/test_proclog && \
                         ./tools/replay/tests/test_replay && \
                         ./tools/cabana/tests/test_cabana && \
                         ./system/camerad/test/ae_gray_test && \
-                        ./selfdrive/test/process_replay/test_fuzzy.py && \
-                        coverage xml"
+                        ./selfdrive/test/process_replay/test_fuzzy.py"
     - name: "Upload coverage to Codecov"
       uses: codecov/codecov-action@v3
 
   process_replay:
     name: process replay
-    runs-on: ubuntu-20.04
+    runs-on: ${{ ((github.event.pull_request.head.repo.full_name == 'commaai/openpilot') || (github.repository == 'commaai/openpilot')) && 'buildjet-8vcpu-ubuntu-2004' || 'ubuntu-20.04' }}
     steps:
     - uses: actions/checkout@v3
       with:
@@ -295,14 +278,16 @@
       id: dependency-cache
       uses: actions/cache@v3
       with:
-        path: /tmp/comma_download_cache
+        path: .ci_cache/comma_download_cache
         key: proc-replay-${{ hashFiles('.github/workflows/selfdrive_tests.yaml', 'selfdrive/test/process_replay/ref_commit') }}
     - name: Build openpilot
       run: |
         ${{ env.RUN }} "scons -j$(nproc)"
     - name: Run replay
+      timeout-minutes: 30
       run: |
         ${{ env.RUN }} "CI=1 coverage run selfdrive/test/process_replay/test_processes.py -j$(nproc) && \
+                        chmod -R 777 /tmp/comma_download_cache && \
                         coverage xml"
     - name: Print diff
       id: print-diff
@@ -317,7 +302,7 @@
     - name: Upload reference logs
       if: ${{ failure() && steps.print-diff.outcome == 'success' && github.repository == 'commaai/openpilot' && env.AZURE_TOKEN != '' }}
       run: |
-        ${{ env.RUN }} "CI=1 AZURE_TOKEN='$AZURE_TOKEN' python selfdrive/test/process_replay/test_processes.py -j$(nproc) --upload-only"
+        ${{ env.RUN }} "unset PYTHONWARNINGS && CI=1 AZURE_TOKEN='$AZURE_TOKEN' python selfdrive/test/process_replay/test_processes.py -j$(nproc) --upload-only"
     - name: "Upload coverage to Codecov"
       uses: codecov/codecov-action@v3
 
@@ -337,42 +322,21 @@
     - name: Build openpilot
       run: |
         ${{ env.RUN }} "scons -j$(nproc)"
+    # PYTHONWARNINGS triggers a SyntaxError in onnxruntime
     - name: Run model replay with ONNX
-      run: |
-        ${{ env.RUN_CL }} "ONNXCPU=1 CI=1 NO_NAV=1 coverage run selfdrive/test/process_replay/model_replay.py && \
+      timeout-minutes: 2
+      run: |
+        ${{ env.RUN_CL }} "unset PYTHONWARNINGS && \
+                           ONNXCPU=1 CI=1 NO_NAV=1 coverage run selfdrive/test/process_replay/model_replay.py && \
                            coverage xml"
     - name: Run unit tests
-      run: |
-        ${{ env.RUN_CL }} "$UNIT_TEST selfdrive/modeld && \
+      timeout-minutes: 4
+      run: |
+        ${{ env.RUN_CL }} "unset PYTHONWARNINGS && \
+                           $UNIT_TEST selfdrive/modeld && \
                            coverage xml"
     - name: "Upload coverage to Codecov"
       uses: codecov/codecov-action@v3
-
-  test_longitudinal:
-    name: longitudinal
-    runs-on: ubuntu-20.04
-    steps:
-    - uses: actions/checkout@v3
-      with:
-        submodules: true
-    - uses: ./.github/workflows/setup
-    - name: Build openpilot
-      run: |
-        ${{ env.RUN }} "scons -j$(nproc)"
-    - name: Test longitudinal
-      run: |
-        ${{ env.RUN }} "mkdir -p selfdrive/test/out && \
-                        cd selfdrive/test/longitudinal_maneuvers && \
-                        coverage run ./test_longitudinal.py && \
-                        coverage xml"
-    - name: "Upload coverage to Codecov"
-      uses: codecov/codecov-action@v3
-    - uses: actions/upload-artifact@v2
-      if: always()
-      continue-on-error: true
-      with:
-        name: longitudinal
-        path: selfdrive/test/longitudinal_maneuvers/out/longitudinal/
 
   test_cars:
     name: cars
@@ -388,16 +352,16 @@
     - uses: ./.github/workflows/setup-with-retry
     - name: Cache test routes
       id: dependency-cache
-      uses: actions/cache@03e00da99d75a2204924908e1cca7902cafce66b
-      with:
-        path: /tmp/comma_download_cache
+      uses: actions/cache@v3
+      with:
+        path: .ci_cache/comma_download_cache
         key: car_models-${{ hashFiles('selfdrive/car/tests/test_models.py', 'selfdrive/car/tests/routes.py') }}-${{ matrix.job }}
     - name: Build openpilot
       run: ${{ env.RUN }} "scons -j$(nproc)"
     - name: Test car models
-      run: |
-        ${{ env.RUN }} "coverage run -m pytest selfdrive/car/tests/test_models.py && \
-                        coverage xml && \
+      timeout-minutes: 25
+      run: |
+        ${{ env.RUN }} "$PYTEST -n auto --dist=loadscope selfdrive/car/tests/test_models.py && \
                         chmod -R 777 /tmp/comma_download_cache"
       env:
         NUM_JOBS: 5
@@ -422,11 +386,13 @@
       - uses: actions/checkout@v3
         with:
           submodules: true
+          path: current
       - name: Save car docs diff
         id: save_diff
         run: |
+          cd current
           ${{ env.RUN }} "scons -j$(nproc)"
-          output=$(${{ env.RUN }} "python selfdrive/debug/print_docs_diff.py --path /tmp/openpilot_cache/base_car_info") || true
+          output=$(${{ env.RUN }} "python selfdrive/debug/print_docs_diff.py --path /tmp/openpilot_cache/base_car_info")
           output="${output//$'\n'/'%0A'}"
           echo "::set-output name=diff::$output"
       - name: Find comment
